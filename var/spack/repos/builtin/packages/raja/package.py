# Copyright 2013-2023 Lawrence Livermore National Security, LLC and other
# Spack Project Developers. See the top-level COPYRIGHT file for details.
#
# SPDX-License-Identifier: (Apache-2.0 OR MIT)

import socket

from spack.package import *

from .blt import llnl_link_helpers


class Raja(CachedCMakePackage, CudaPackage, ROCmPackage):
    """RAJA Parallel Framework."""

    homepage = "https://github.com/LLNL/RAJA"
    git = "https://github.com/LLNL/RAJA.git"
    tags = ["radiuss", "e4s"]

    maintainers("davidbeckingsale")

    version("develop", branch="develop", submodules=False)
    version("main", branch="main", submodules=False)
    version(
        "2023.06.1",
        tag="v2023.06.1",
        commit="9b5f61edf3aa1e6fdbc9a4b30828c81504639963",
        submodules=False,
    )
    version(
        "2023.06.0",
        tag="v2023.06.0",
        commit="e330b2560747d5417cd7bd265fab3fb91d32ecbd",
        submodules=False,
    )
    version(
        "2022.10.5",
        tag="v2022.10.5",
        commit="3774f51339459bbbdb77055aa23f82919b6335b6",
        submodules=False,
    )
    version(
        "2022.10.4",
        tag="v2022.10.4",
        commit="c2a6b1740759ae3ae7c85b35e20dbffbe235355d",
        submodules=False,
    )
    version(
        "2022.03.0",
        tag="v2022.03.0",
        commit="4351fe6a50bd579511a625b017c9e054885e7fd2",
        submodules=False,
    )
    version(
        "0.14.0",
        tag="v0.14.0",
        commit="357933a42842dd91de5c1034204d937fce0a2a44",
        submodules="True",
    )
    version(
        "0.13.0",
        tag="v0.13.0",
        commit="3047fa720132d19ee143b1fcdacaa72971f5988c",
        submodules="True",
    )
    version(
        "0.12.1",
        tag="v0.12.1",
        commit="9cb6370bb2868e35ebba23cdce927f5f7f9da530",
        submodules="True",
    )
    version(
        "0.12.0",
        tag="v0.12.0",
        commit="32d92e38da41cc8d4db25ec79b9884a73a0cb3a1",
        submodules="True",
    )
    version(
        "0.11.0",
        tag="v0.11.0",
        commit="0502b9b69c4cb60aa0afbdf699b555c76cb18f22",
        submodules="True",
    )
    version(
        "0.10.1",
        tag="v0.10.1",
        commit="be91e040130678b1350dbda56cc352433db758bd",
        submodules="True",
    )
    version(
        "0.10.0",
        tag="v0.10.0",
        commit="53cb89cf788d28bc4ed2b4e6f75483fdd26024aa",
        submodules="True",
    )
    version(
        "0.9.0", tag="v0.9.0", commit="df7ca1fa892b6ac4147c614d2d739d5022f63fc7", submodules="True"
    )
    version(
        "0.8.0", tag="v0.8.0", commit="8d19a8c2cbac611de6f92ad8852b9f3454b27e63", submodules="True"
    )
    version(
        "0.7.0", tag="v0.7.0", commit="caa33b371b586dfae3d8569caee91c5eddfd7b31", submodules="True"
    )
    version(
        "0.6.0", tag="v0.6.0", commit="cc7a97e8b4e52c3de820c9dfacd358822a147871", submodules="True"
    )
    version(
        "0.5.3", tag="v0.5.3", commit="1ca35c0ed2a43a3fa9c6cd70c5d25f16d88ecd8c", submodules="True"
    )
    version(
        "0.5.2", tag="v0.5.2", commit="4d5c3d5d7f311838855f7010810610349e729f64", submodules="True"
    )
    version(
        "0.5.1", tag="v0.5.1", commit="bf340abe5199d7e051520913c9a7a5de336b5820", submodules="True"
    )
    version(
        "0.5.0", tag="v0.5.0", commit="9b539d84fdad049f65caeba836f41031f5baf4cc", submodules="True"
    )
    version(
        "0.4.1", tag="v0.4.1", commit="3618cfe95d6a442fa50fbe7bfbcf654cf9f800b9", submodules="True"
    )
    version(
        "0.4.0", tag="v0.4.0", commit="31b2a48192542c2da426885baa5af0ed57606b78", submodules="True"
    )

    # export targets when building pre-2.4.0 release with BLT 0.4.0+
    patch(
        "https://github.com/LLNL/RAJA/commit/eca1124ee4af380d6613adc6012c307d1fd4176b.patch?full_index=1",
        sha256="12bb78c00b6683ad3e7fd4e3f87f9776bae074b722431b79696bc862816735ef",
        when="@:0.13.0 ^blt@0.4:",
    )

    variant("openmp", default=True, description="Build OpenMP backend")
<<<<<<< HEAD
    variant("shared", default=True, description="Build shared libs")
    variant("desul", default=False, description="Build desul atomics backend")
    variant("vectorization", default=True, description="Build SIMD/SIMT intrinsics support")
    variant(
        "omptask", default=False, description="Build OpenMP task variants of internal algorithms"
    )

=======
    variant("shared", default=True, description="Build Shared Libs")
    variant("plugins", default=False, description="Enable runtime plugins")
>>>>>>> 1ebf1c8d
    variant("examples", default=True, description="Build examples.")
    variant("exercises", default=True, description="Build exercises.")
    # TODO: figure out gtest dependency and then set this default True
    # and remove the +tests conflict below.
    variant("tests", default=False, description="Build tests")

    # we don’t use variants to express the failing test, we only add a variant to
    # define whether we want to run all the tests (including those known to fail)
    # or only the passing ones.
    variant(
        "run-all-tests",
        default=False,
        description="Run all the tests, including those known to fail.",
    )

    depends_on("blt", type="build")
    depends_on("blt@0.5.3:", type="build", when="@2023.06.0:")
    depends_on("blt@0.5.2:", type="build", when="@2022.10.0:")
    depends_on("blt@0.5.0:", type="build", when="@0.14.1:")
    depends_on("blt@0.4.1", type="build", when="@0.14.0")
    depends_on("blt@0.4.0:", type="build", when="@0.13.0")
    depends_on("blt@0.3.6:", type="build", when="@:0.12.0")
    conflicts("^blt@:0.3.6", when="+rocm")

    depends_on("camp@2023.06.0:", type="build", when="@2023.06.0:")
    depends_on("camp@2022.10.1:", type="build", when="@2022.10.3:")
    depends_on("camp@2022.10.0:", type="build", when="@2022.10.0:")
    depends_on("camp@2022.03.2:2022.03", type="build", when="@2022.03.0:2022.03")
    depends_on("camp@0.2.2:0.2.3", when="@0.14.0")
    depends_on("camp@0.1.0", when="@0.10.0:0.13.0")
    depends_on("camp@2022.10.0:", when="@2022.10.0:")
    depends_on("camp@2022.03.2:", when="@2022.03.0:")
    depends_on("camp@main", when="@main")
    depends_on("camp@main", when="@develop")
    depends_on("camp+openmp", when="+openmp")

    depends_on("cmake@3.20:", when="@2022.10.0:", type="build")
    depends_on("cmake@3.23:", when="@2022.10.0: +rocm", type="build")
    depends_on("cmake@3.14:", when="@2022.03.0:", type="build")
    depends_on("cmake@3.23:", when="@2022.10:+rocm", type="build")

    depends_on("llvm-openmp", when="+openmp %apple-clang")

    depends_on("rocprim", when="+rocm")
    with when("+rocm @0.12.0:"):
        depends_on("camp+rocm")
        for arch in ROCmPackage.amdgpu_targets:
            depends_on(
                "camp+rocm amdgpu_target={0}".format(arch), when="amdgpu_target={0}".format(arch)
            )
        conflicts("+openmp", when="@:2022.03")

    with when("+cuda @0.12.0:"):
        depends_on("camp+cuda")
        for sm_ in CudaPackage.cuda_arch_values:
            depends_on("camp +cuda cuda_arch={0}".format(sm_), when="cuda_arch={0}".format(sm_))

    def _get_sys_type(self, spec):
        sys_type = spec.architecture
        if "SYS_TYPE" in env:
            sys_type = env["SYS_TYPE"]
        return sys_type

    @property
    def cache_name(self):
        hostname = socket.gethostname()
        if "SYS_TYPE" in env:
            hostname = hostname.rstrip("1234567890")
        return "{0}-{1}-{2}@{3}-{4}.cmake".format(
            hostname,
            self._get_sys_type(self.spec),
            self.spec.compiler.name,
            self.spec.compiler.version,
            self.spec.dag_hash(8),
        )

    def initconfig_compiler_entries(self):
        spec = self.spec
        compiler = self.compiler
        # Default entries are already defined in CachedCMakePackage, inherit them:
        entries = super().initconfig_compiler_entries()

        llnl_link_helpers(entries, spec, compiler)

        return entries

    def initconfig_hardware_entries(self):
        spec = self.spec
        entries = super().initconfig_hardware_entries()

        entries.append("#------------------{0}".format("-" * 30))
        entries.append("# Package custom hardware settings")
        entries.append("#------------------{0}\n".format("-" * 30))

        entries.append(cmake_cache_option("ENABLE_OPENMP", "+openmp" in spec))

        if "+cuda" in spec:
            entries.append(cmake_cache_option("ENABLE_CUDA", True))
        else:
            entries.append(cmake_cache_option("ENABLE_CUDA", False))

        if "+rocm" in spec:
            entries.append(cmake_cache_option("ENABLE_HIP", True))
        else:
            entries.append(cmake_cache_option("ENABLE_HIP", False))

        return entries

    def initconfig_package_entries(self):
        spec = self.spec
        entries = []

        option_prefix = "RAJA_" if spec.satisfies("@0.14.0:") else ""

        # TPL locations
        entries.append("#------------------{0}".format("-" * 60))
        entries.append("# TPLs")
        entries.append("#------------------{0}\n".format("-" * 60))

        entries.append(cmake_cache_path("BLT_SOURCE_DIR", spec["blt"].prefix))
        if "camp" in self.spec:
            entries.append(cmake_cache_path("camp_DIR", spec["camp"].prefix))

        # Build options
        entries.append("#------------------{0}".format("-" * 60))
        entries.append("# Build Options")
        entries.append("#------------------{0}\n".format("-" * 60))

        entries.append(cmake_cache_string("CMAKE_BUILD_TYPE", spec.variants["build_type"].value))
        entries.append(cmake_cache_option("BUILD_SHARED_LIBS", "+shared" in spec))
<<<<<<< HEAD

        entries.append(cmake_cache_option("RAJA_ENABLE_DESUL_ATOMICS", "+desul" in spec))

        entries.append(cmake_cache_option("RAJA_ENABLE_VECTORIZATION", "+vectorization" in spec))

        entries.append(cmake_cache_option("RAJA_ENABLE_OPENMP_TASK", "+omptask" in spec))

        # C++14
        if spec.satisfies("@0.14.0:"):
            entries.append(cmake_cache_string("BLT_CXX_STD", "c++14"))

            if "+desul" in spec:
                if "+cuda" in spec:
                    entries.append(cmake_cache_string("CMAKE_CUDA_STANDARD", "14"))

=======
        entries.append(cmake_cache_option("RAJA_ENABLE_RUNTIME_PLUGINS", "+plugins" in spec))
>>>>>>> 1ebf1c8d
        entries.append(
            cmake_cache_option("{}ENABLE_EXAMPLES".format(option_prefix), "+examples" in spec)
        )
        if spec.satisfies("@0.14.0:"):
            entries.append(
                cmake_cache_option(
                    "{}ENABLE_EXERCISES".format(option_prefix), "+exercises" in spec
                )
            )
        else:
            entries.append(cmake_cache_option("ENABLE_EXERCISES", "+exercises" in spec))

        # TODO: Treat the workaround when building tests with spack wrapper
        #       For now, removing it to test CI, which builds tests outside of wrapper.
        # Work around spack adding -march=ppc64le to SPACK_TARGET_ARGS which
        # is used by the spack compiler wrapper.  This can go away when BLT
        # removes -Werror from GTest flags
        #
        # if self.spec.satisfies("%clang target=ppc64le:")
        #   or (not self.run_tests and "+tests" not in spec):
        if not self.run_tests and "+tests" not in spec:
            entries.append(cmake_cache_option("ENABLE_TESTS", False))
        else:
            entries.append(cmake_cache_option("ENABLE_TESTS", True))
            if "+run-all-tests" not in spec:
                if spec.satisfies("%clang@12.0.0:13.9.999"):
                    entries.append(
                        cmake_cache_string(
                            "CTEST_CUSTOM_TESTS_IGNORE",
                            "test-algorithm-sort-OpenMP.exe;test-algorithm-stable-sort-OpenMP.exe",
                        )
                    )
                excluded_tests = [
                    "test-algorithm-sort-Cuda.exe",
                    "test-algorithm-stable-sort-Cuda.exe",
                    "test-algorithm-sort-OpenMP.exe",
                    "test-algorithm-stable-sort-OpenMP.exe",
                ]
                if spec.satisfies("+cuda %clang@12.0.0:13.9.999"):
                    entries.append(
                        cmake_cache_string("CTEST_CUSTOM_TESTS_IGNORE", ";".join(excluded_tests))
                    )
                if spec.satisfies("+cuda %xl@16.1.1.12"):
                    entries.append(
                        cmake_cache_string(
                            "CTEST_CUSTOM_TESTS_IGNORE",
                            "test-algorithm-sort-Cuda.exe;test-algorithm-stable-sort-Cuda.exe",
                        )
                    )

        entries.append(cmake_cache_option("RAJA_HOST_CONFIG_LOADED", True))

        return entries

    def cmake_args(self):
        return []

    @property
    def build_relpath(self):
        """Relative path to the cmake build subdirectory."""
        return join_path("..", self.build_dirname)

    @run_after("install")
    def setup_build_tests(self):
        """Copy the build test files after the package is installed to a
        relative install test subdirectory for use during `spack test run`."""
        # Now copy the relative files
        self.cache_extra_test_sources(self.build_relpath)

        # Ensure the path exists since relying on a relative path at the
        # same level as the normal stage source path.
        mkdirp(self.install_test_root)

    @property
    def _extra_tests_path(self):
        # TODO: The tests should be converted to re-build and run examples
        # TODO: using the installed libraries.
        return join_path(self.install_test_root, self.build_relpath, "bin")

    def _test_examples(self):
        """Perform very basic checks on a subset of copied examples."""
        checks = [
            (
                "ex5_line-of-sight_solution",
                [r"RAJA sequential", r"RAJA OpenMP", r"result -- PASS"],
            ),
            (
                "ex6_stencil-offset-layout_solution",
                [r"RAJA Views \(permuted\)", r"result -- PASS"],
            ),
            (
                "ex8_tiled-matrix-transpose_solution",
                [r"parallel top inner loop", r"collapsed inner loops", r"result -- PASS"],
            ),
            ("kernel-dynamic-tile", [r"Running index", r"(24,24)"]),
            ("plugin-example", [r"Launching host kernel for the 10 time"]),
            ("tut_batched-matrix-multiply", [r"result -- PASS"]),
            ("wave-eqn", [r"Max Error = 2", r"Evolved solution to time"]),
        ]
        for exe, expected in checks:
            reason = "test: checking output of {0} for {1}".format(exe, expected)
            self.run_test(
                exe,
                [],
                expected,
                installed=False,
                purpose=reason,
                skip_missing=True,
                work_dir=self._extra_tests_path,
            )

    def test(self):
        """Perform smoke tests."""
        self._test_examples()<|MERGE_RESOLUTION|>--- conflicted
+++ resolved
@@ -132,7 +132,6 @@
     )
 
     variant("openmp", default=True, description="Build OpenMP backend")
-<<<<<<< HEAD
     variant("shared", default=True, description="Build shared libs")
     variant("desul", default=False, description="Build desul atomics backend")
     variant("vectorization", default=True, description="Build SIMD/SIMT intrinsics support")
@@ -140,10 +139,7 @@
         "omptask", default=False, description="Build OpenMP task variants of internal algorithms"
     )
 
-=======
-    variant("shared", default=True, description="Build Shared Libs")
     variant("plugins", default=False, description="Enable runtime plugins")
->>>>>>> 1ebf1c8d
     variant("examples", default=True, description="Build examples.")
     variant("exercises", default=True, description="Build exercises.")
     # TODO: figure out gtest dependency and then set this default True
@@ -274,7 +270,6 @@
 
         entries.append(cmake_cache_string("CMAKE_BUILD_TYPE", spec.variants["build_type"].value))
         entries.append(cmake_cache_option("BUILD_SHARED_LIBS", "+shared" in spec))
-<<<<<<< HEAD
 
         entries.append(cmake_cache_option("RAJA_ENABLE_DESUL_ATOMICS", "+desul" in spec))
 
@@ -290,9 +285,8 @@
                 if "+cuda" in spec:
                     entries.append(cmake_cache_string("CMAKE_CUDA_STANDARD", "14"))
 
-=======
         entries.append(cmake_cache_option("RAJA_ENABLE_RUNTIME_PLUGINS", "+plugins" in spec))
->>>>>>> 1ebf1c8d
+  
         entries.append(
             cmake_cache_option("{}ENABLE_EXAMPLES".format(option_prefix), "+examples" in spec)
         )
