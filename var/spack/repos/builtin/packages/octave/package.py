# Copyright 2013-2020 Lawrence Livermore National Security, LLC and other
# Spack Project Developers. See the top-level COPYRIGHT file for details.
#
# SPDX-License-Identifier: (Apache-2.0 OR MIT)
import os.path
import shutil
import sys
import tempfile

import spack.util.environment


class Octave(AutotoolsPackage, GNUMirrorPackage):
    """GNU Octave is a high-level language, primarily intended for numerical
    computations.

    It provides a convenient command line interface for solving linear and
    nonlinear problems numerically, and for performing other numerical
    experiments using a language that is mostly compatible with Matlab.
    It may also be used as a batch-oriented language.
    """

    homepage = "https://www.gnu.org/software/octave/"
    gnu_mirror_path = "octave/octave-4.0.0.tar.gz"
<<<<<<< HEAD

    extendable = True

=======
    maintainers = ['mtmiller']

    extendable = True

    version('5.2.0', sha256='2fea62b3c78d6f38e9451da8a4d26023840725977dffee5250d3d180f56595e1')
>>>>>>> 3b2c534e
    version('5.1.0', sha256='e36b1124cac27c7caa51cc57de408c31676d5f0096349b4d50b57bfe1bcd7495')
    version('4.4.1', sha256='09fbd0f212f4ef21e53f1d9c41cf30ce3d7f9450fb44911601e21ed64c67ae97')
    version('4.4.0', sha256='72f846379fcec7e813d46adcbacd069d72c4f4d8f6003bcd92c3513aafcd6e96')
    version('4.2.2', sha256='77b84395d8e7728a1ab223058fe5e92dc38c03bc13f7358e6533aab36f76726e')
    version('4.2.1', sha256='80c28f6398576b50faca0e602defb9598d6f7308b0903724442c2a35a605333b')
    version('4.2.0', sha256='443ba73782f3531c94bcf016f2f0362a58e186ddb8269af7dcce973562795567')
    version('4.0.2', sha256='39cd8fd36c218fc00adace28d74a6c7c9c6faab7113a5ba3c4372324c755bdc1')
    version('4.0.0', sha256='4c7ee0957f5dd877e3feb9dfe07ad5f39b311f9373932f0d2a289dc97cca3280')

    # patches
    # see https://savannah.gnu.org/bugs/?50234
    patch('patch_4.2.1_inline.diff', when='@4.2.1')

    # Variants
    variant('readline',   default=True)
    variant('arpack',     default=False)
    variant('curl',       default=False)
    variant('fftw',       default=False)
    variant('fltk',       default=False)
    variant('fontconfig', default=False)
    variant('freetype',   default=False)
    variant('glpk',       default=False)
    variant('gl2ps',      default=False)
    variant('gnuplot',    default=False)
    variant('magick',     default=False)
    variant('hdf5',       default=False)
    variant('jdk',        default=False)
    variant('llvm',       default=False)
    variant('opengl',     default=False)
    variant('qhull',      default=False)
    variant('qrupdate',   default=False)
    variant('qscintilla', default=False)
    variant('qt',         default=False)
    variant('suitesparse', default=False)
    variant('zlib',       default=False)

    # Required dependencies
    depends_on('blas')
    depends_on('lapack')
    # Octave does not configure with sed from darwin:
    depends_on('sed', when=sys.platform == 'darwin', type='build')
    depends_on('pcre')
    depends_on('pkgconfig', type='build')

    # Strongly recommended dependencies
    depends_on('readline',     when='+readline')

    # Optional dependencies
    depends_on('arpack-ng',    when='+arpack')
    depends_on('curl',         when='+curl')
    depends_on('fftw',         when='+fftw')
    depends_on('fltk',         when='+fltk')
    depends_on('fontconfig',   when='+fontconfig')
    depends_on('freetype',     when='+freetype')
    depends_on('glpk',         when='+glpk')
    depends_on('gl2ps',        when='+gl2ps')
    depends_on('gnuplot',      when='+gnuplot')
    depends_on('imagemagick',  when='+magick')
    depends_on('hdf5',         when='+hdf5')
    depends_on('java',          when='+jdk')        # TODO: requires Java 6 ?
    depends_on('llvm',         when='+llvm')
    # depends_on('opengl',      when='+opengl')    # TODO: add package
    depends_on('qhull',        when='+qhull')
    depends_on('qrupdate',     when='+qrupdate')
    # depends_on('qscintilla',  when='+qscintilla) # TODO: add package
    depends_on('qt+opengl',    when='+qt')
    depends_on('suite-sparse', when='+suitesparse')
    depends_on('zlib',         when='+zlib')

    def patch(self):
        # Filter mkoctfile.in.cc to use underlying compilers and not
        # Spack compiler wrappers. We are patching the template file
        # and not mkoctfile.cc since the latter is generated as part
        # of the build.
        mkoctfile_in = os.path.join(
            self.stage.source_path, 'src', 'mkoctfile.in.cc'
        )
        quote = lambda s: '"' + s + '"'
        entries_to_patch = {
            r'%OCTAVE_CONF_MKOCTFILE_CC%': quote(self.compiler.cc),
            r'%OCTAVE_CONF_MKOCTFILE_CXX%': quote(self.compiler.cxx),
            r'%OCTAVE_CONF_MKOCTFILE_F77%': quote(self.compiler.f77),
            r'%OCTAVE_CONF_MKOCTFILE_DL_LD%': quote(self.compiler.cxx),
            r'%OCTAVE_CONF_MKOCTFILE_LD_CXX%': quote(self.compiler.cxx)
        }

        for pattern, subst in entries_to_patch.items():
            filter_file(pattern, subst, mkoctfile_in)

    @run_after('install')
    @on_package_attributes(run_tests=True)
    def check_mkoctfile_works_outside_of_build_env(self):
        # Check that mkoctfile is properly configured and can compile
        # Octave extensions outside of the build env
        mkoctfile = Executable(os.path.join(self.prefix, 'bin', 'mkoctfile'))
        helloworld_cc = os.path.join(
            os.path.dirname(__file__), 'helloworld.cc'
        )
        tmp_dir = tempfile.mkdtemp()
        shutil.copy(helloworld_cc, tmp_dir)

        # We need to unset these variables since we are still within
        # Spack's build environment when running tests
        vars_to_unset = ['CC', 'CXX', 'F77', 'FC']

        with spack.util.environment.preserve_environment(*vars_to_unset):
            # Delete temporarily the environment variables that point
            # to Spack compiler wrappers
            for v in vars_to_unset:
                del os.environ[v]
            # Check that mkoctfile outputs the expected value for CC
            cc = mkoctfile('-p', 'CC', output=str)
            msg = "mkoctfile didn't output the expected CC compiler"
            assert self.compiler.cc in cc, msg

            # Try to compile an Octave extension
            shutil.copy(helloworld_cc, tmp_dir)
            with working_dir(tmp_dir):
                mkoctfile('helloworld.cc')

    def configure_args(self):
        # See
        # https://github.com/macports/macports-ports/blob/master/math/octave/
        # https://github.com/Homebrew/homebrew-science/blob/master/octave.rb

        spec = self.spec
        config_args = []

        # Required dependencies
        config_args.extend([
            "--with-blas=%s" % spec['blas'].libs.ld_flags,
            "--with-lapack=%s" % spec['lapack'].libs.ld_flags
        ])

        # Strongly recommended dependencies
        if '+readline' in spec:
            config_args.append('--enable-readline')
        else:
            config_args.append('--disable-readline')

        # Optional dependencies
        if '+arpack' in spec:
            sa = spec['arpack-ng']
            config_args.extend([
                "--with-arpack-includedir=%s" % sa.prefix.include,
                "--with-arpack-libdir=%s"     % sa.prefix.lib
            ])
        else:
            config_args.append("--without-arpack")

        if '+curl' in spec:
            config_args.extend([
                "--with-curl-includedir=%s" % spec['curl'].prefix.include,
                "--with-curl-libdir=%s"     % spec['curl'].prefix.lib
            ])
        else:
            config_args.append("--without-curl")

        if '+fftw' in spec:
            config_args.extend([
                "--with-fftw3-includedir=%s"  % spec['fftw'].prefix.include,
                "--with-fftw3-libdir=%s"      % spec['fftw'].prefix.lib,
                "--with-fftw3f-includedir=%s" % spec['fftw'].prefix.include,
                "--with-fftw3f-libdir=%s"     % spec['fftw'].prefix.lib
            ])
        else:
            config_args.extend([
                "--without-fftw3",
                "--without-fftw3f"
            ])

        if '+fltk' in spec:
            config_args.extend([
                "--with-fltk-prefix=%s"      % spec['fltk'].prefix,
                "--with-fltk-exec-prefix=%s" % spec['fltk'].prefix
            ])
        else:
            config_args.append("--without-fltk")

        if '+glpk' in spec:
            config_args.extend([
                "--with-glpk-includedir=%s" % spec['glpk'].prefix.include,
                "--with-glpk-libdir=%s"     % spec['glpk'].prefix.lib
            ])
        else:
            config_args.append("--without-glpk")

        if '+magick' in spec:
            config_args.append("--with-magick=%s"
                               % spec['imagemagick'].prefix.lib)
        else:
            config_args.append("--without-magick")

        if '+hdf5' in spec:
            config_args.extend([
                "--with-hdf5-includedir=%s" % spec['hdf5'].prefix.include,
                "--with-hdf5-libdir=%s"     % spec['hdf5'].prefix.lib
            ])
        else:
            config_args.append("--without-hdf5")

        if '+jdk' in spec:
            config_args.extend([
                "--with-java-homedir=%s"    % spec['java'].home,
                "--with-java-includedir=%s" % spec['java'].home.include,
                "--with-java-libdir=%s"     % spec['java'].libs.directories[0]
            ])
        else:
            config_args.append("--disable-java")

        if '~opengl' in spec:
            config_args.extend([
                "--without-opengl",
                "--without-framework-opengl"
            ])
        # TODO:  opengl dependency and package is missing?

        if '+qhull' in spec:
            config_args.extend([
                "--with-qhull-includedir=%s" % spec['qhull'].prefix.include,
                "--with-qhull-libdir=%s"     % spec['qhull'].prefix.lib
            ])
        else:
            config_args.append("--without-qhull")

        if '+qrupdate' in spec:
            config_args.extend([
                "--with-qrupdate-includedir=%s"
                % spec['qrupdate'].prefix.include,
                "--with-qrupdate-libdir=%s"     % spec['qrupdate'].prefix.lib
            ])
        else:
            config_args.append("--without-qrupdate")

        if '+zlib' in spec:
            config_args.extend([
                "--with-z-includedir=%s" % spec['zlib'].prefix.include,
                "--with-z-libdir=%s"     % spec['zlib'].prefix.lib
            ])
        else:
            config_args.append("--without-z")

        return config_args

    # ========================================================================
    # Set up environment to make install easy for Octave extensions.
    # ========================================================================

    def setup_dependent_package(self, module, dependent_spec):
        """Called before Octave modules' install() methods.

        In most cases, extensions will only need to have one line:
            octave('--eval', 'pkg install %s' % self.stage.archive_file)
        """
        # Octave extension builds can have a global Octave executable function
        module.octave = Executable(join_path(self.spec.prefix.bin, 'octave'))<|MERGE_RESOLUTION|>--- conflicted
+++ resolved
@@ -22,17 +22,11 @@
 
     homepage = "https://www.gnu.org/software/octave/"
     gnu_mirror_path = "octave/octave-4.0.0.tar.gz"
-<<<<<<< HEAD
+    maintainers = ['mtmiller']
 
     extendable = True
 
-=======
-    maintainers = ['mtmiller']
-
-    extendable = True
-
     version('5.2.0', sha256='2fea62b3c78d6f38e9451da8a4d26023840725977dffee5250d3d180f56595e1')
->>>>>>> 3b2c534e
     version('5.1.0', sha256='e36b1124cac27c7caa51cc57de408c31676d5f0096349b4d50b57bfe1bcd7495')
     version('4.4.1', sha256='09fbd0f212f4ef21e53f1d9c41cf30ce3d7f9450fb44911601e21ed64c67ae97')
     version('4.4.0', sha256='72f846379fcec7e813d46adcbacd069d72c4f4d8f6003bcd92c3513aafcd6e96')
