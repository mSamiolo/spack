# Copyright 2013-2018 Lawrence Livermore National Security, LLC and other
# Spack Project Developers. See the top-level COPYRIGHT file for details.
#
# SPDX-License-Identifier: (Apache-2.0 OR MIT)

"""
This test checks the binary packaging infrastructure
"""
import os
import stat
import sys
import shutil
import pytest
import argparse

from llnl.util.filesystem import mkdirp

import spack.repo
import spack.store
import spack.binary_distribution as bindist
import spack.cmd.buildcache as buildcache
from spack.spec import Spec
from spack.paths import mock_gpg_keys_path
from spack.fetch_strategy import URLFetchStrategy, FetchStrategyComposite
from spack.util.executable import ProcessError
from spack.relocate import needs_binary_relocation, needs_text_relocation
<<<<<<< HEAD
=======
from spack.relocate import strings_contains_installroot
>>>>>>> 8554e933
from spack.relocate import get_patchelf, relocate_text
from spack.relocate import substitute_rpath, get_relative_rpaths
from spack.relocate import macho_replace_paths, macho_make_paths_relative
from spack.relocate import modify_macho_object, macho_get_paths


@pytest.fixture(scope='function')
def testing_gpg_directory(tmpdir):
    old_gpg_path = spack.util.gpg.GNUPGHOME
    spack.util.gpg.GNUPGHOME = str(tmpdir.join('gpg'))
    yield
    spack.util.gpg.GNUPGHOME = old_gpg_path


def has_gnupg2():
    try:
        spack.util.gpg.Gpg.gpg()('--version', output=os.devnull)
        return True
    except ProcessError:
        return False


def fake_fetchify(url, pkg):
    """Fake the URL for a package so it downloads from a file."""
    fetcher = FetchStrategyComposite()
    fetcher.append(URLFetchStrategy(url))
    pkg.fetcher = fetcher


@pytest.mark.usefixtures('install_mockery', 'testing_gpg_directory')
def test_buildcache(mock_archive, tmpdir):
    # tweak patchelf to only do a download
    spec = Spec("patchelf")
    spec.concretize()
    pkg = spack.repo.get(spec)
    fake_fetchify(pkg.fetcher, pkg)
    mkdirp(os.path.join(pkg.prefix, "bin"))
    patchelfscr = os.path.join(pkg.prefix, "bin", "patchelf")
    f = open(patchelfscr, 'w')
    body = """#!/bin/bash
echo $PATH"""
    f.write(body)
    f.close()
    st = os.stat(patchelfscr)
    os.chmod(patchelfscr, st.st_mode | stat.S_IEXEC)

    # Install the test package
    spec = Spec('trivial-install-test-package')
    spec.concretize()
    assert spec.concrete
    pkg = spec.package
    fake_fetchify(mock_archive.url, pkg)
    pkg.do_install()
    pkghash = '/' + spec.dag_hash(7)

    # Put some non-relocatable file in there
    filename = os.path.join(spec.prefix, "dummy.txt")
    with open(filename, "w") as script:
        script.write(spec.prefix)

    # Create the build cache  and
    # put it directly into the mirror

    mirror_path = os.path.join(str(tmpdir), 'test-mirror')
    spack.mirror.create(
        mirror_path, specs=[], no_checksum=True
    )

    # register mirror with spack config
    mirrors = {'spack-mirror-test': 'file://' + mirror_path}
    spack.config.set('mirrors', mirrors)

    stage = spack.stage.Stage(
        mirrors['spack-mirror-test'], name="build_cache", keep=True)
    stage.create()
    # setup argument parser
    parser = argparse.ArgumentParser()
    buildcache.setup_parser(parser)

    # Create a private key to sign package with if gpg2 available
    if has_gnupg2():
        spack.util.gpg.Gpg.create(name='test key 1', expires='0',
                                  email='spack@googlegroups.com',
                                  comment='Spack test key')
        # Create build cache with signing
        args = parser.parse_args(['create', '-d', mirror_path, str(spec)])
        buildcache.buildcache(parser, args)

        # Uninstall the package
        pkg.do_uninstall(force=True)

        # test overwrite install
        args = parser.parse_args(['install', '-f', str(pkghash)])
        buildcache.buildcache(parser, args)

        # create build cache with relative path and signing
        args = parser.parse_args(
            ['create', '-d', mirror_path, '-f', '-r', str(spec)])
        buildcache.buildcache(parser, args)

        # Uninstall the package
        pkg.do_uninstall(force=True)

        # install build cache with verification
        args = parser.parse_args(['install', str(spec)])
        buildcache.install_tarball(spec, args)

        # test overwrite install
        args = parser.parse_args(['install', '-f', str(pkghash)])
        buildcache.buildcache(parser, args)

    else:
        # create build cache without signing
        args = parser.parse_args(
            ['create', '-d', mirror_path, '-u', str(spec)])
        buildcache.buildcache(parser, args)

        # Uninstall the package
        pkg.do_uninstall(force=True)

        # install build cache without verification
        args = parser.parse_args(['install', '-u', str(spec)])
        buildcache.install_tarball(spec, args)

        # test overwrite install without verification
        args = parser.parse_args(['install', '-f', '-u', str(pkghash)])
        buildcache.buildcache(parser, args)

        # create build cache with relative path
        args = parser.parse_args(
            ['create', '-d', mirror_path, '-f', '-r', '-u', str(pkghash)])
        buildcache.buildcache(parser, args)

        # Uninstall the package
        pkg.do_uninstall(force=True)

        # install build cache
        args = parser.parse_args(['install', '-u', str(spec)])
        buildcache.install_tarball(spec, args)

        # test overwrite install
        args = parser.parse_args(['install', '-f', '-u', str(pkghash)])
        buildcache.buildcache(parser, args)

    # Validate the relocation information
    buildinfo = bindist.read_buildinfo_file(spec.prefix)
    assert(buildinfo['relocate_textfiles'] == ['dummy.txt'])

    args = parser.parse_args(['list'])
    buildcache.buildcache(parser, args)

    args = parser.parse_args(['list', '-f'])
    buildcache.buildcache(parser, args)

    args = parser.parse_args(['list', 'trivial'])
    buildcache.buildcache(parser, args)

    # Copy a key to the mirror to have something to download
    shutil.copyfile(mock_gpg_keys_path + '/external.key',
                    mirror_path + '/external.key')

    args = parser.parse_args(['keys'])
    buildcache.buildcache(parser, args)

    args = parser.parse_args(['keys', '-f'])
    buildcache.buildcache(parser, args)

    # unregister mirror with spack config
    mirrors = {}
    spack.config.set('mirrors', mirrors)
    shutil.rmtree(mirror_path)
    stage.destroy()

    # Remove cached binary specs since we deleted the mirror
    bindist._cached_specs = None

<<<<<<< HEAD
def test_relocate_text():
    # Validate the text path replacement
    old_dir = '/home/spack/opt/spack'
    filename = 'dummy.txt'
    with open(filename, "w") as script:
        script.write(old_dir)
        script.close()

    filenames = [filename]
    new_dir = '/opt/rh/devtoolset/'
    relocate_text(filenames, old_dir, new_dir)

    with open(filename, "r")as script:
        for line in script:
            assert(new_dir in line)
=======

def test_relocate_text(tmpdir):
    with tmpdir.as_cwd():
        # Validate the text path replacement
        old_dir = '/home/spack/opt/spack'
        filename = 'dummy.txt'
        with open(filename, "w") as script:
            script.write(old_dir)
            script.close()
        filenames = [filename]
        new_dir = '/opt/rh/devtoolset/'
        relocate_text(filenames, old_dir, new_dir)
        with open(filename, "r")as script:
            for line in script:
                assert(new_dir in line)
        assert(strings_contains_installroot(filename, old_dir) is False)
>>>>>>> 8554e933


def test_needs_relocation():
    binary_type = (
        'ELF 64-bit LSB executable, x86-64, version 1 (SYSV),'
        ' dynamically linked (uses shared libs),'
        ' for GNU/Linux x.y.z, stripped')

    assert needs_binary_relocation(binary_type, os_id='Linux')
    assert not needs_binary_relocation('relocatable',
                                       os_id='Linux')
    assert not needs_binary_relocation('symbolic link to `foo\'',
                                       os_id='Linux')

    assert needs_text_relocation('ASCII text')
    assert not needs_text_relocation('symbolic link to `foo.text\'')

    macho_type = 'Mach-O 64-bit executable x86_64'
    assert needs_binary_relocation(macho_type, os_id='Darwin')


def test_macho_paths():

    out = macho_make_paths_relative('/Users/Shares/spack/pkgC/lib/libC.dylib',
                                    '/Users/Shared/spack',
                                    ('/Users/Shared/spack/pkgA/lib',
                                     '/Users/Shared/spack/pkgB/lib',
                                     '/usr/local/lib'),
                                    ('/Users/Shared/spack/pkgA/libA.dylib',
                                     '/Users/Shared/spack/pkgB/libB.dylib',
                                     '/usr/local/lib/libloco.dylib'),
                                    '/Users/Shared/spack/pkgC/lib/libC.dylib')
    assert out == (['@loader_path/../../../../Shared/spack/pkgA/lib',
                    '@loader_path/../../../../Shared/spack/pkgB/lib',
                    '/usr/local/lib'],
                   ['@loader_path/../../../../Shared/spack/pkgA/libA.dylib',
                    '@loader_path/../../../../Shared/spack/pkgB/libB.dylib',
                    '/usr/local/lib/libloco.dylib'],
                   '@rpath/libC.dylib')

    out = macho_make_paths_relative('/Users/Shared/spack/pkgC/bin/exeC',
                                    '/Users/Shared/spack',
                                    ('/Users/Shared/spack/pkgA/lib',
                                     '/Users/Shared/spack/pkgB/lib',
                                     '/usr/local/lib'),
                                    ('/Users/Shared/spack/pkgA/libA.dylib',
                                     '/Users/Shared/spack/pkgB/libB.dylib',
                                     '/usr/local/lib/libloco.dylib'), None)

    assert out == (['@loader_path/../../pkgA/lib',
                    '@loader_path/../../pkgB/lib',
                    '/usr/local/lib'],
                   ['@loader_path/../../pkgA/libA.dylib',
                    '@loader_path/../../pkgB/libB.dylib',
                    '/usr/local/lib/libloco.dylib'], None)

    out = macho_replace_paths('/Users/Shared/spack',
                              '/Applications/spack',
                              ('/Users/Shared/spack/pkgA/lib',
                               '/Users/Shared/spack/pkgB/lib',
                               '/usr/local/lib'),
                              ('/Users/Shared/spack/pkgA/libA.dylib',
                               '/Users/Shared/spack/pkgB/libB.dylib',
                               '/usr/local/lib/libloco.dylib'),
                              '/Users/Shared/spack/pkgC/lib/libC.dylib')
    assert out == (['/Applications/spack/pkgA/lib',
                    '/Applications/spack/pkgB/lib',
                    '/usr/local/lib'],
                   ['/Applications/spack/pkgA/libA.dylib',
                    '/Applications/spack/pkgB/libB.dylib',
                    '/usr/local/lib/libloco.dylib'],
                   '/Applications/spack/pkgC/lib/libC.dylib')

    out = macho_replace_paths('/Users/Shared/spack',
                              '/Applications/spack',
                              ('/Users/Shared/spack/pkgA/lib',
                               '/Users/Shared/spack/pkgB/lib',
                               '/usr/local/lib'),
                              ('/Users/Shared/spack/pkgA/libA.dylib',
                               '/Users/Shared/spack/pkgB/libB.dylib',
                               '/usr/local/lib/libloco.dylib'),
                              None)
    assert out == (['/Applications/spack/pkgA/lib',
                    '/Applications/spack/pkgB/lib',
                    '/usr/local/lib'],
                   ['/Applications/spack/pkgA/libA.dylib',
                    '/Applications/spack/pkgB/libB.dylib',
                    '/usr/local/lib/libloco.dylib'],
                   None)


def test_elf_paths():
    out = get_relative_rpaths(
        '/usr/bin/test', '/usr',
        ('/usr/lib', '/usr/lib64', '/opt/local/lib'))
    assert out == ['$ORIGIN/../lib', '$ORIGIN/../lib64', '/opt/local/lib']

    out = substitute_rpath(
        ('/usr/lib', '/usr/lib64', '/opt/local/lib'), '/usr', '/opt')
    assert out == ['/opt/lib', '/opt/lib64', '/opt/local/lib']


@pytest.mark.skipif(sys.platform != 'darwin',
                    reason="only works with Mach-o objects")
def test_relocate_macho(tmpdir):
    with tmpdir.as_cwd():

        get_patchelf()  # this does nothing on Darwin

        rpaths, deps, idpath = macho_get_paths('/bin/bash')
        nrpaths, ndeps, nid = macho_make_paths_relative('/bin/bash', '/usr',
                                                        rpaths, deps, idpath)
        shutil.copyfile('/bin/bash', 'bash')
        modify_macho_object('bash',
                            rpaths, deps, idpath,
                            nrpaths, ndeps, nid)

        rpaths, deps, idpath = macho_get_paths('/bin/bash')
        nrpaths, ndeps, nid = macho_replace_paths('/usr', '/opt',
                                                  rpaths, deps, idpath)
        shutil.copyfile('/bin/bash', 'bash')
        modify_macho_object('bash',
                            rpaths, deps, idpath,
                            nrpaths, ndeps, nid)

        path = '/usr/lib/libncurses.5.4.dylib'
        rpaths, deps, idpath = macho_get_paths(path)
        nrpaths, ndeps, nid = macho_make_paths_relative(path, '/usr',
                                                        rpaths, deps, idpath)
        shutil.copyfile(
            '/usr/lib/libncurses.5.4.dylib', 'libncurses.5.4.dylib')
        modify_macho_object('libncurses.5.4.dylib',
                            rpaths, deps, idpath,
                            nrpaths, ndeps, nid)

        rpaths, deps, idpath = macho_get_paths(path)
        nrpaths, ndeps, nid = macho_replace_paths('/usr', '/opt',
                                                  rpaths, deps, idpath)
        shutil.copyfile(
            '/usr/lib/libncurses.5.4.dylib', 'libncurses.5.4.dylib')
        modify_macho_object(
            'libncurses.5.4.dylib',
            rpaths, deps, idpath,
            nrpaths, ndeps, nid)<|MERGE_RESOLUTION|>--- conflicted
+++ resolved
@@ -24,10 +24,7 @@
 from spack.fetch_strategy import URLFetchStrategy, FetchStrategyComposite
 from spack.util.executable import ProcessError
 from spack.relocate import needs_binary_relocation, needs_text_relocation
-<<<<<<< HEAD
-=======
 from spack.relocate import strings_contains_installroot
->>>>>>> 8554e933
 from spack.relocate import get_patchelf, relocate_text
 from spack.relocate import substitute_rpath, get_relative_rpaths
 from spack.relocate import macho_replace_paths, macho_make_paths_relative
@@ -204,23 +201,6 @@
     # Remove cached binary specs since we deleted the mirror
     bindist._cached_specs = None
 
-<<<<<<< HEAD
-def test_relocate_text():
-    # Validate the text path replacement
-    old_dir = '/home/spack/opt/spack'
-    filename = 'dummy.txt'
-    with open(filename, "w") as script:
-        script.write(old_dir)
-        script.close()
-
-    filenames = [filename]
-    new_dir = '/opt/rh/devtoolset/'
-    relocate_text(filenames, old_dir, new_dir)
-
-    with open(filename, "r")as script:
-        for line in script:
-            assert(new_dir in line)
-=======
 
 def test_relocate_text(tmpdir):
     with tmpdir.as_cwd():
@@ -237,7 +217,6 @@
             for line in script:
                 assert(new_dir in line)
         assert(strings_contains_installroot(filename, old_dir) is False)
->>>>>>> 8554e933
 
 
 def test_needs_relocation():
