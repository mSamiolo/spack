##############################################################################
# Copyright (c) 2013-2016, Lawrence Livermore National Security, LLC.
# Produced at the Lawrence Livermore National Laboratory.
#
# This file is part of Spack.
# Created by Todd Gamblin, tgamblin@llnl.gov, All rights reserved.
# LLNL-CODE-647188
#
# For details, see https://github.com/llnl/spack
# Please also see the LICENSE file for our notice and the LGPL.
#
# This program is free software; you can redistribute it and/or modify
# it under the terms of the GNU Lesser General Public License (as
# published by the Free Software Foundation) version 2.1, February 1999.
#
# This program is distributed in the hope that it will be useful, but
# WITHOUT ANY WARRANTY; without even the IMPLIED WARRANTY OF
# MERCHANTABILITY or FITNESS FOR A PARTICULAR PURPOSE. See the terms and
# conditions of the GNU Lesser General Public License for more details.
#
# You should have received a copy of the GNU Lesser General Public
# License along with this program; if not, write to the Free Software
# Foundation, Inc., 59 Temple Place, Suite 330, Boston, MA 02111-1307 USA
##############################################################################
"""
This is where most of the action happens in Spack.
See the Package docs for detailed instructions on how the class works
and on how to write your own packages.

The spack package structure is based strongly on Homebrew
(http://wiki.github.com/mxcl/homebrew/), mainly because
Homebrew makes it very easy to create packages.  For a complete
rundown on spack and how it differs from homebrew, look at the
README.
"""
import os
import re
import textwrap
import time
<<<<<<< HEAD
import glob
import string
=======
>>>>>>> 0e422dec

import llnl.util.tty as tty
import spack
import spack.build_environment
import spack.compilers
import spack.directives
import spack.error
import spack.fetch_strategy as fs
import spack.hooks
import spack.mirror
import spack.repository
import spack.url
import spack.util.web

from urlparse import urlparse
from StringIO import StringIO
from llnl.util.filesystem import *
from llnl.util.lang import *
from llnl.util.link_tree import LinkTree
from llnl.util.tty.log import log_output
from spack.stage import Stage, ResourceStage, StageComposite
from spack.util.compression import allowed_archive
from spack.util.environment import dump_environment
from spack.util.executable import ProcessError, Executable, which
from spack.version import *
<<<<<<< HEAD
from spack import directory_layout


=======
from urlparse import urlparse
>>>>>>> 0e422dec
"""Allowed URL schemes for spack packages."""
_ALLOWED_URL_SCHEMES = ["http", "https", "ftp", "file", "git"]


class Package(object):
    """This is the superclass for all spack packages.

    ***The Package class***

    Package is where the bulk of the work of installing packages is done.

    A package defines how to fetch, verfiy (via, e.g., md5), build, and
    install a piece of software.  A Package also defines what other
    packages it depends on, so that dependencies can be installed along
    with the package itself.  Packages are written in pure python.

    Packages are all submodules of spack.packages.  If spack is installed
    in $prefix, all of its python files are in $prefix/lib/spack.  Most
    of them are in the spack module, so all the packages live in
    $prefix/lib/spack/spack/packages.

    All you have to do to create a package is make a new subclass of Package
    in this directory.  Spack automatically scans the python files there
    and figures out which one to import when you invoke it.

    **An example package**

    Let's look at the cmake package to start with.  This package lives in
    $prefix/lib/spack/spack/packages/cmake.py:

    .. code-block:: python

       from spack import *
       class Cmake(Package):
           homepage  = 'https://www.cmake.org'
           url       = 'http://www.cmake.org/files/v2.8/cmake-2.8.10.2.tar.gz'
           md5       = '097278785da7182ec0aea8769d06860c'

           def install(self, spec, prefix):
               configure('--prefix=%s'   % prefix,
                         '--parallel=%s' % make_jobs)
               make()
               make('install')

    **Naming conventions**

    There are two names you should care about:

    1. The module name, ``cmake``.

       * User will refers to this name, e.g. 'spack install cmake'.
       * Corresponds to the name of the file, 'cmake.py', and it can
         include ``_``, ``-``, and numbers (it can even start with a
         number).

    2. The class name, "Cmake".  This is formed by converting `-` or
       ``_`` in the module name to camel case.  If the name starts with
       a number, we prefix the class name with ``_``. Examples:

         Module Name       Class Name
          foo_bar           FooBar
          docbook-xml       DocbookXml
          FooBar            Foobar
          3proxy            _3proxy

        The class name is what spack looks for when it loads a package module.

    **Required Attributes**

    Aside from proper naming, here is the bare minimum set of things you
    need when you make a package:

    homepage
      informational URL, so that users know what they're
      installing.

    url
      URL of the source archive that spack will fetch.

    install()
      This function tells spack how to build and install the
      software it downloaded.

    **Optional Attributes**

    You can also optionally add these attributes, if needed:

        list_url
            Webpage to scrape for available version strings. Default is the
            directory containing the tarball; use this if the default isn't
            correct so that invoking 'spack versions' will work for this
            package.

        url_version(self, version)
            When spack downloads packages at particular versions, it just
            converts version to string with str(version).  Override this if
            your package needs special version formatting in its URL.  boost
            is an example of a package that needs this.

    ***Creating Packages***

    As a package creator, you can probably ignore most of the preceding
    information, because you can use the 'spack create' command to do it
    all automatically.

    You as the package creator generally only have to worry about writing
    your install function and specifying dependencies.

    **spack create**

    Most software comes in nicely packaged tarballs, like this one:
        http://www.cmake.org/files/v2.8/cmake-2.8.10.2.tar.gz

    Taking a page from homebrew, spack deduces pretty much everything it
    needs to know from the URL above.  If you simply type this:

        spack create http://www.cmake.org/files/v2.8/cmake-2.8.10.2.tar.gz

    Spack will download the tarball, generate an md5 hash, figure out the
    version and the name of the package from the URL, and create a new
    package file for you with all the names and attributes set correctly.

    Once this skeleton code is generated, spack pops up the new package in
    your $EDITOR so that you can modify the parts that need changes.

    **Dependencies**

    If your package requires another in order to build, you can specify that
    like this:

    .. code-block:: python

       class Stackwalker(Package):
           ...
           depends_on("libdwarf")
           ...

    This tells spack that before it builds stackwalker, it needs to build
    the libdwarf package as well.  Note that this is the module name, not
    the class name (The class name is really only used by spack to find
    your package).

    Spack will download an install each dependency before it installs your
    package.  In addtion, it will add -L, -I, and rpath arguments to your
    compiler and linker for each dependency.  In most cases, this allows you
    to avoid specifying any dependencies in your configure or cmake line;
    you can just run configure or cmake without any additional arguments and
    it will find the dependencies automatically.


    **The Install Function**

    The install function is designed so that someone not too terribly familiar
    with Python could write a package installer.  For example, we put a number
    of commands in install scope that you can use almost like shell commands.
    These include make, configure, cmake, rm, rmtree, mkdir, mkdirp, and others.

    You can see above in the cmake script that these commands are used to run
    configure and make almost like they're used on the command line.  The
    only difference is that they are python function calls and not shell
    commands.

    It may be puzzling to you where the commands and functions in install live.
    They are NOT instance variables on the class; this would require us to
    type 'self.' all the time and it makes the install code unnecessarily long.
    Rather, spack puts these commands and variables in *module* scope for your
    Package subclass.  Since each package has its own module, this doesn't
    pollute other namespaces, and it allows you to more easily implement an
    install function.

    For a full list of commands and variables available in module scope, see the
    add_commands_to_module() function in this class. This is where most of
    them are created and set on the module.


    **Parallel Builds**

    By default, Spack will run make in parallel when you run make() in your
    install function.  Spack figures out how many cores are available on
    your system and runs make with -j<cores>.  If you do not want this behavior,
    you can explicitly mark a package not to use parallel make:

    .. code-block:: python

       class SomePackage(Package):
           ...
           parallel = False
           ...

    This changes thd default behavior so that make is sequential.  If you still
    want to build some parts in parallel, you can do this in your install function:

    .. code-block:: python

       make(parallel=True)

    Likewise, if you do not supply parallel = True in your Package, you can keep
    the default parallel behavior and run make like this when you want a
    sequential build:

    .. code-block:: python

       make(parallel=False)

    **Package Lifecycle**

    This section is really only for developers of new spack commands.

    A package's lifecycle over a run of Spack looks something like this:

    .. code-block:: python

       p = Package()             # Done for you by spack

       p.do_fetch()              # downloads tarball from a URL
       p.do_stage()              # expands tarball in a temp directory
       p.do_patch()              # applies patches to expanded source
       p.do_install()            # calls package's install() function
       p.do_uninstall()          # removes install directory

    There are also some other commands that clean the build area:

    .. code-block:: python

       p.do_clean()              # removes the stage directory entirely
       p.do_restage()            # removes the build directory and
                                 # re-expands the archive.

    The convention used here is that a do_* function is intended to be called
    internally by Spack commands (in spack.cmd).  These aren't for package
    writers to override, and doing so may break the functionality of the Package
    class.

    Package creators override functions like install() (all of them do this),
    clean() (some of them do this), and others to provide custom behavior.

    """
    #
    # These are default values for instance variables.
    #
    """By default we build in parallel.  Subclasses can override this."""
    parallel = True
    """# jobs to use for parallel make. If set, overrides default of ncpus."""
    make_jobs = None
    """Most packages are NOT extendable. Set to True if you want extensions."""
    extendable = False
    """List of prefix-relative file paths (or a single path). If these do
       not exist after install, or if they exist but are not files,
       sanity checks fail.
    """
    sanity_check_is_file = []
    """List of prefix-relative directory paths (or a single path). If
       these do not exist after install, or if they exist but are not
       directories, sanity checks will fail.
    """
    sanity_check_is_dir = []

    def __init__(self, spec):
        # this determines how the package should be built.
        self.spec = spec

        # Name of package is the name of its module, without the
        # containing module names.
        self.name = self.module.__name__
        if '.' in self.name:
            self.name = self.name[self.name.rindex('.') + 1:]

        # Allow custom staging paths for packages
        self.path = None

        # Sanity check attributes required by Spack directives.
        spack.directives.ensure_dicts(type(self))

        # Check versions in the versions dict.
        for v in self.versions:
            assert (isinstance(v, Version))

        # Check version descriptors
        for v in sorted(self.versions):
            assert (isinstance(self.versions[v], dict))

        # Version-ize the keys in versions dict
        try:
            self.versions = dict((Version(v), h)
                                 for v, h in self.versions.items())
        except ValueError as e:
            raise ValueError("In package %s: %s" % (self.name, e.message))

        # stage used to build this package.
        self._stage = None

        # Init fetch strategy and url to None
        self._fetcher = None
        self.url = getattr(self.__class__, 'url', None)

        # Fix up self.url if this package fetches with a URLFetchStrategy.
        # This makes self.url behave sanely.
        if self.spec.versions.concrete:
            # TODO: this is a really roundabout way of determining the type
            # TODO: of fetch to do. figure out a more sane fetch
            # TODO: strategy/package init order (right now it's conflated with
            # TODO: stage, package, and the tests make assumptions)
            f = fs.for_package_version(self, self.version)
            if isinstance(f, fs.URLFetchStrategy):
                self.url = self.url_for_version(self.spec.version)

        # Set a default list URL (place to find available versions)
        if not hasattr(self, 'list_url'):
            self.list_url = None

        if not hasattr(self, 'list_depth'):
            self.list_depth = 1

        # Set default licensing information
        if not hasattr(self, 'license_required'):
            self.license_required = False

        if not hasattr(self, 'license_comment'):
            self.license_comment = '#'

        if not hasattr(self, 'license_files'):
            self.license_files = []

        if not hasattr(self, 'license_vars'):
            self.license_vars = []

        if not hasattr(self, 'license_url'):
            self.license_url = None

        # Set up some internal variables for timing.
        self._fetch_time = 0.0
        self._total_time = 0.0

        if self.is_extension:
            spack.repo.get(self.extendee_spec)._check_extendable()

    @property
    def package_dir(self):
        """Return the directory where the package.py file lives."""
        return os.path.dirname(self.module.__file__)


    @property
    def global_license_dir(self):
        """Returns the directory where global license files for all
           packages are stored."""
        spack_root = ancestor(__file__, 4)
        return join_path(spack_root, 'etc', 'spack', 'licenses')

    @property
    def global_license_file(self):
        """Returns the path where a global license file for this
           particular package should be stored."""
        if not self.license_files:
            return
        return join_path(self.global_license_dir, self.name,
                         os.path.basename(self.license_files[0]))

    @property
    def version(self):
        if not self.spec.versions.concrete:
            raise ValueError("Can only get of package with concrete version.")
        return self.spec.versions[0]

    @memoized
    def version_urls(self):
        """Return a list of URLs for different versions of this
           package, sorted by version.  A version's URL only appears
           in this list if it has an explicitly defined URL."""
        version_urls = {}
        for v in sorted(self.versions):
            args = self.versions[v]
            if 'url' in args:
                version_urls[v] = args['url']
        return version_urls

    def nearest_url(self, version):
        """Finds the URL for the next lowest version with a URL.
           If there is no lower version with a URL, uses the
           package url property. If that isn't there, uses a
           *higher* URL, and if that isn't there raises an error.
        """
        version_urls = self.version_urls()
        url = getattr(self.__class__, 'url', None)

        for v in version_urls:
            if v > version and url:
                break
            if version_urls[v]:
                url = version_urls[v]
        return url

    # TODO: move this out of here and into some URL extrapolation module?
    def url_for_version(self, version):
        """
        Returns a URL that you can download a new version of this package from.
        """
        if not isinstance(version, Version):
            version = Version(version)

        cls = self.__class__
        if not (hasattr(cls, 'url') or self.version_urls()):
            raise NoURLError(cls)

        # If we have a specific URL for this version, don't extrapolate.
        version_urls = self.version_urls()
        if version in version_urls:
            return version_urls[version]

        # If we have no idea, try to substitute the version.
        return spack.url.substitute_version(
            self.nearest_url(version), self.url_version(version))

    def _make_resource_stage(self, root_stage, fetcher, resource):
        resource_stage_folder = self._resource_stage(resource)
        resource_mirror = join_path(self.name, os.path.basename(fetcher.url))
        stage = ResourceStage(resource.fetcher,
                              root=root_stage,
                              resource=resource,
                              name=resource_stage_folder,
                              mirror_path=resource_mirror,
                              path=self.path)
        return stage

    def _make_root_stage(self, fetcher):
        # Construct a mirror path (TODO: get this out of package.py)
        mp = spack.mirror.mirror_archive_path(self.spec, fetcher)
        # Construct a path where the stage should build..
        s = self.spec
        stage_name = "%s-%s-%s" % (s.name, s.version, s.dag_hash())
        # Build the composite stage
        stage = Stage(fetcher, mirror_path=mp, name=stage_name, path=self.path)
        return stage

    def _make_stage(self):
        # Construct a composite stage on top of the composite FetchStrategy
        composite_fetcher = self.fetcher
        composite_stage = StageComposite()
        resources = self._get_needed_resources()
        for ii, fetcher in enumerate(composite_fetcher):
            if ii == 0:
                # Construct root stage first
                stage = self._make_root_stage(fetcher)
            else:
                # Construct resource stage
                resource = resources[ii - 1]  # ii == 0 is root!
                stage = self._make_resource_stage(composite_stage[0], fetcher,
                                                  resource)
            # Append the item to the composite
            composite_stage.append(stage)

        # Create stage on first access.  Needed because fetch, stage,
        # patch, and install can be called independently of each
        # other, so `with self.stage:` in do_install isn't sufficient.
        composite_stage.create()
        return composite_stage

    @property
    def stage(self):
        if not self.spec.concrete:
            raise ValueError("Can only get a stage for a concrete package.")
        if self._stage is None:
            self._stage = self._make_stage()
        return self._stage

    @stage.setter
    def stage(self, stage):
        """Allow a stage object to be set to override the default."""
        self._stage = stage

    def _make_fetcher(self):
        # Construct a composite fetcher that always contains at least
        # one element (the root package). In case there are resources
        # associated with the package, append their fetcher to the
        # composite.
        root_fetcher = fs.for_package_version(self, self.version)
        fetcher = fs.FetchStrategyComposite()  # Composite fetcher
        fetcher.append(root_fetcher)  # Root fetcher is always present
        resources = self._get_needed_resources()
        for resource in resources:
            fetcher.append(resource.fetcher)
        return fetcher

    @property
    def fetcher(self):
        if not self.spec.versions.concrete:
            raise ValueError(
                "Can only get a fetcher for a package with concrete versions.")
        if not self._fetcher:
            self._fetcher = self._make_fetcher()
        return self._fetcher

    @fetcher.setter
    def fetcher(self, f):
        self._fetcher = f

    @property
    def extendee_spec(self):
        """
        Spec of the extendee of this package, or None if it is not an extension
        """
        if not self.extendees:
            return None

        # TODO: allow more than one extendee.
        name = next(iter(self.extendees))

        # If the extendee is in the spec's deps already, return that.
        for dep in self.spec.traverse():
            if name == dep.name:
                return dep

        # if the spec is concrete already, then it extends something
        # that is an *optional* dependency, and the dep isn't there.
        if self.spec._concrete:
            return None
        else:
            # If it's not concrete, then return the spec from the
            # extends() directive since that is all we know so far.
            spec, kwargs = self.extendees[name]
            return spec

    @property
    def extendee_args(self):
        """
        Spec of the extendee of this package, or None if it is not an extension
        """
        if not self.extendees:
            return None

        # TODO: allow multiple extendees.
        name = next(iter(self.extendees))
        return self.extendees[name][1]

    @property
    def is_extension(self):
        # if it is concrete, it's only an extension if it actually
        # dependes on the extendee.
        if self.spec._concrete:
            return self.extendee_spec is not None
        else:
            # If not, then it's an extension if it *could* be an extension
            return bool(self.extendees)

    def extends(self, spec):
        if spec.name not in self.extendees:
            return False
        s = self.extendee_spec
        return s and s.satisfies(spec)

    @property
    def activated(self):
        if not self.is_extension:
            raise ValueError(
                "is_extension called on package that is not an extension.")
        exts = spack.install_layout.extension_map(self.extendee_spec)
        return (self.name in exts) and (exts[self.name] == self.spec)

    def preorder_traversal(self, visited=None, **kwargs):
        """This does a preorder traversal of the package's dependence DAG."""
        virtual = kwargs.get("virtual", False)

        if visited is None:
            visited = set()

        if self.name in visited:
            return
        visited.add(self.name)

        if not virtual:
            yield self

        for name in sorted(self.dependencies.keys()):
            spec = self.dependencies[name]

            # currently, we do not descend into virtual dependencies, as this
            # makes doing a sensible traversal much harder.  We just assume
            # that ANY of the virtual deps will work, which might not be true
            # (due to conflicts or unsatisfiable specs).  For now this is ok
            # but we might want to reinvestigate if we start using a lot of
            # complicated virtual dependencies
            # TODO: reinvestigate this.
            if spec.virtual:
                if virtual:
                    yield spec
                continue

            for pkg in spack.repo.get(name).preorder_traversal(visited,
                                                               **kwargs):
                yield pkg

    def provides(self, vpkg_name):
        """
        True if this package provides a virtual package with the specified name
        """
        return any(s.name == vpkg_name for s in self.provided)

    def virtual_dependencies(self, visited=None):
        for spec in sorted(set(self.preorder_traversal(virtual=True))):
            yield spec

    @property
    def installed(self):
        return os.path.isdir(self.prefix)

    @property
    def installed_dependents(self):
        """Return a list of the specs of all installed packages that depend
           on this one.

        TODO: move this method to database.py?
        """
        dependents = []
        for spec in spack.installed_db.query():
            if self.name == spec.name:
                continue
            for dep in spec.traverse():
                if self.spec == dep:
                    dependents.append(spec)
        return dependents

    @property
    def prefix(self):
        """Get the prefix into which this package should be installed."""
        return self.spec.prefix

    @property
    #TODO: Change this to architecture
    def compiler(self):
        """Get the spack.compiler.Compiler object used to build this package"""
        if not self.spec.concrete:
            raise ValueError("Can only get a compiler for a concrete package.")
        return spack.compilers.compiler_for_spec(self.spec.compiler,
                self.spec.architecture)

    def url_version(self, version):
        """
        Given a version, this returns a string that should be substituted
        into the package's URL to download that version.

        By default, this just returns the version string. Subclasses may need
        to override this, e.g. for boost versions where you need to ensure that
        there are _'s in the download URL.
        """
        return str(version)

    def remove_prefix(self):
        """
        Removes the prefix for a package along with any empty parent
        directories
        """
        spack.install_layout.remove_install_directory(self.spec)

    def do_fetch(self, mirror_only=False):
        """
        Creates a stage directory and downloads the tarball for this package.
        Working directory will be set to the stage directory.
        """
        if not self.spec.concrete:
            raise ValueError("Can only fetch concrete packages.")

        start_time = time.time()
        if spack.do_checksum and self.version not in self.versions:
            tty.warn("There is no checksum on file to fetch %s safely." %
                     self.spec.format('$_$@'))

            # Ask the user whether to skip the checksum if we're
            # interactive, but just fail if non-interactive.
            checksum_msg = "Add a checksum or use --no-checksum to skip this check."  # NOQA: ignore=E501
            ignore_checksum = False
            if sys.stdout.isatty():
                ignore_checksum = tty.get_yes_or_no("  Fetch anyway?",
                                                    default=False)
                if ignore_checksum:
                    tty.msg("Fetching with no checksum.", checksum_msg)

            if not ignore_checksum:
                raise FetchError("Will not fetch %s" %
                                 self.spec.format('$_$@'), checksum_msg)

        self.stage.fetch(mirror_only)

        self._fetch_time = time.time() - start_time

        if spack.do_checksum and self.version in self.versions:
            self.stage.check()

        self.stage.cache_local()
        

    def do_stage(self, mirror_only=False):
        """Unpacks the fetched tarball, then changes into the expanded tarball
           directory."""
        if not self.spec.concrete:
            raise ValueError("Can only stage concrete packages.")

        self.do_fetch(mirror_only)
        self.stage.expand_archive()
        self.stage.chdir_to_source()

    def do_patch(self):
        """Calls do_stage(), then applied patches to the expanded tarball if they
           haven't been applied already."""
        if not self.spec.concrete:
            raise ValueError("Can only patch concrete packages.")

        # Kick off the stage first.
        self.do_stage()

        # Package can add its own patch function.
        has_patch_fun = hasattr(self, 'patch') and callable(self.patch)

        # If there are no patches, note it.
        if not self.patches and not has_patch_fun:
            tty.msg("No patches needed for %s" % self.name)
            return

        # Construct paths to special files in the archive dir used to
        # keep track of whether patches were successfully applied.
        archive_dir = self.stage.source_path
        good_file = join_path(archive_dir, '.spack_patched')
        no_patches_file = join_path(archive_dir, '.spack_no_patches')
        bad_file = join_path(archive_dir, '.spack_patch_failed')

        # If we encounter an archive that failed to patch, restage it
        # so that we can apply all the patches again.
        if os.path.isfile(bad_file):
            tty.msg("Patching failed last time. Restaging.")
            self.stage.restage()

        self.stage.chdir_to_source()

        # If this file exists, then we already applied all the patches.
        if os.path.isfile(good_file):
            tty.msg("Already patched %s" % self.name)
            return
        elif os.path.isfile(no_patches_file):
            tty.msg("No patches needed for %s" % self.name)
            return

        # Apply all the patches for specs that match this one
        patched = False
        for spec, patch_list in self.patches.items():
            if self.spec.satisfies(spec):
                for patch in patch_list:
                    try:
                        patch.apply(self.stage)
                        tty.msg('Applied patch %s' % patch.path_or_url)
                        patched = True
                    except:
                        # Touch bad file if anything goes wrong.
                        tty.msg('Patch %s failed.' % patch.path_or_url)
                        touch(bad_file)
                        raise

        if has_patch_fun:
            try:
                self.patch()
                tty.msg("Ran patch() for %s" % self.name)
                patched = True
            except:
                tty.msg("patch() function failed for %s" % self.name)
                touch(bad_file)
                raise

        # Get rid of any old failed file -- patches have either succeeded
        # or are not needed.  This is mostly defensive -- it's needed
        # if the restage() method doesn't clean *everything* (e.g., for a repo)
        if os.path.isfile(bad_file):
            os.remove(bad_file)

        # touch good or no patches file so that we skip next time.
        if patched:
            touch(good_file)
        else:
            touch(no_patches_file)

    @property
    def namespace(self):
        namespace, dot, module = self.__module__.rpartition('.')
        return namespace

    def do_fake_install(self):
        """Make a fake install directory contaiing a 'fake' file in bin."""
        mkdirp(self.prefix.bin)
        touch(join_path(self.prefix.bin, 'fake'))
        mkdirp(self.prefix.lib)
        mkdirp(self.prefix.man1)

    def _get_needed_resources(self):
        resources = []
        # Select the resources that are needed for this build
        for when_spec, resource_list in self.resources.items():
            if when_spec in self.spec:
                resources.extend(resource_list)
        # Sorts the resources by the length of the string representing their
        # destination. Since any nested resource must contain another
        # resource's name in its path, it seems that should work
        resources = sorted(resources, key=lambda res: len(res.destination))
        return resources

    def _resource_stage(self, resource):
        pieces = ['resource', resource.name, self.spec.dag_hash()]
        resource_stage_folder = '-'.join(pieces)
        return resource_stage_folder

    def do_install(self,
<<<<<<< HEAD
                   keep_prefix=False,  keep_stage=False, ignore_deps=False,
                   skip_patch=False, verbose=False, make_jobs=None, fake=False,
                   install_phases = set(['configure', 'build', 'install', 'provenance'])):
=======
                   keep_prefix=False,
                   keep_stage=False,
                   ignore_deps=False,
                   skip_patch=False,
                   verbose=False,
                   make_jobs=None,
                   fake=False,
                   explicit=False):
>>>>>>> 0e422dec
        """Called by commands to install a package and its dependencies.

        Package implementations should override install() to describe
        their build process.

        Args:
        keep_prefix -- Keep install prefix on failure. By default, destroys it.
        keep_stage  -- By default, stage is destroyed only if there are no
                       exceptions during build. Set to True to keep the stage
                       even with exceptions.
        ignore_deps -- Don't install dependencies before installing this
                       package
        fake        -- Don't really build -- install fake stub files instead.
        skip_patch  -- Skip patch stage of build if True.
        verbose     -- Display verbose build output (by default, suppresses it)
        make_jobs   -- Number of make jobs to use for install. Default is ncpus
        """
        if not self.spec.concrete:
            raise ValueError("Can only install concrete packages.")

        # No installation needed if package is external
        if self.spec.external:
            tty.msg("%s is externally installed in %s" %
                    (self.name, self.spec.external))
            return

        # Ensure package is not already installed
        if 'install' in install_phases and spack.install_layout.check_installed(self.spec):
            tty.msg("%s is already installed in %s" % (self.name, self.prefix))
            rec = spack.installed_db.get_record(self.spec)
            if (not rec.explicit) and explicit:
                with spack.installed_db.write_transaction():
                    rec = spack.installed_db.get_record(self.spec)
                    rec.explicit = True
            return

        tty.msg("Installing %s" % self.name)

        # First, install dependencies recursively.
        if not ignore_deps:
            self.do_install_dependencies(keep_prefix=keep_prefix,
                                         keep_stage=keep_stage,
                                         ignore_deps=ignore_deps,
                                         fake=fake,
                                         skip_patch=skip_patch,
                                         verbose=verbose,
                                         make_jobs=make_jobs)

        # Set parallelism before starting build.
        self.make_jobs = make_jobs

        # Then install the package itself.
        def build_process():
            """Forked for each build. Has its own process and python
               module space set up by build_environment.fork()."""

            start_time = time.time()
            if not fake:
                if not skip_patch:
                    self.do_patch()
                else:
                    self.do_stage()

            tty.msg("Building %s" % self.name)

            self.stage.keep = keep_stage
            self.install_phases = install_phases
            self.build_directory = join_path(self.stage.path, 'spack-build')
            self.source_directory = self.stage.source_path

            with self.stage:
                # Run the pre-install hook in the child process after
                # the directory is created.
                spack.hooks.pre_install(self)

                if fake:
                    self.do_fake_install()
                else:
                    # Do the real install in the source directory.
                    self.stage.chdir_to_source()
<<<<<<< HEAD

                    # Save the build environment in a file before building.
                    env_path = join_path(os.getcwd(), 'spack-build.env')

                    try:
                       # Redirect I/O to a build log (and optionally to the terminal)
                       log_path = join_path(os.getcwd(), 'spack-build.out')
                       log_file = open(log_path, 'w')
                       with log_output(log_file, verbose, sys.stdout.isatty(), True):
                           dump_environment(env_path)
                           self.install(self.spec, self.prefix)

                    except ProcessError as e:
                        # Annotate ProcessErrors with the location of the build log.
                        e.build_log = log_path
                        raise e

                    # Ensure that something was actually installed.
                    if 'install' in self.install_phases:
                        self.sanity_check_prefix()


                    # Copy provenance into the install directory on success
                    if 'provenance' in self.install_phases:
                        log_install_path = spack.install_layout.build_log_path(self.spec)
                        env_install_path = spack.install_layout.build_env_path(self.spec)
                        packages_dir = spack.install_layout.build_packages_path(self.spec)

                        # Remove first if we're overwriting another build
                        # (can happen with spack setup)
                        try:
                            shutil.rmtree(packages_dir)   # log_install_path and env_install_path are inside this
                        except:
                            pass

                        install(log_path, log_install_path)
                        install(env_path, env_install_path)
                        dump_packages(self.spec, packages_dir)
=======

                    # Save the build environment in a file before building.
                    env_path = join_path(os.getcwd(), 'spack-build.env')

                    try:
                        # Redirect I/O to a build log (and optionally to
                        # the terminal)
                        log_path = join_path(os.getcwd(), 'spack-build.out')
                        log_file = open(log_path, 'w')
                        with log_output(log_file, verbose, sys.stdout.isatty(),
                                        True):
                            dump_environment(env_path)
                            self.install(self.spec, self.prefix)

                    except ProcessError as e:
                        # Annotate ProcessErrors with the location of
                        # the build log
                        e.build_log = log_path
                        raise e

                    # Ensure that something was actually installed.
                    self.sanity_check_prefix()

                    # Copy provenance into the install directory on success
                    log_install_path = spack.install_layout.build_log_path(
                        self.spec)
                    env_install_path = spack.install_layout.build_env_path(
                        self.spec)
                    packages_dir = spack.install_layout.build_packages_path(
                        self.spec)

                    install(log_path, log_install_path)
                    install(env_path, env_install_path)
                    dump_packages(self.spec, packages_dir)

                # Run post install hooks before build stage is removed.
                spack.hooks.post_install(self)
>>>>>>> 0e422dec

            # Stop timer.
            self._total_time = time.time() - start_time
            build_time = self._total_time - self._fetch_time

            tty.msg("Successfully installed %s" % self.name,
                    "Fetch: %s.  Build: %s.  Total: %s." %
                    (_hms(self._fetch_time), _hms(build_time),
                     _hms(self._total_time)))
            print_pkg(self.prefix)

        try:
            # Create the install prefix and fork the build process.
            spack.install_layout.create_install_directory(self.spec)
        except directory_layout.InstallDirectoryAlreadyExistsError:
            if 'install' in install_phases:
                # Abort install if install directory exists.
                # But do NOT remove it (you'd be overwriting someon else's stuff)
                tty.warn("Keeping existing install prefix in place.")
                raise
            else:
                # We're not installing anyway, so don't worry if someone
                # else has already written in the install directory
                pass

        try:
            spack.build_environment.fork(self, build_process)
        except:
            # remove the install prefix if anything went wrong during install.
            if keep_prefix:
                tty.warn("Keeping install prefix in place despite error.",
                         "Spack will think this package is installed. " +
                         "Manually remove this directory to fix:",
<<<<<<< HEAD
                         self.prefix, wrap=True)
            else:
                self.remove_prefix()

=======
                         self.prefix,
                         wrap=True)
>>>>>>> 0e422dec
            raise

        # note: PARENT of the build process adds the new package to
        # the database, so that we don't need to re-read from file.
        spack.installed_db.add(self.spec, self.prefix, explicit=explicit)

    def sanity_check_prefix(self):
        """This function checks whether install succeeded."""

        def check_paths(path_list, filetype, predicate):
            if isinstance(path_list, basestring):
                path_list = [path_list]

            for path in path_list:
                abs_path = os.path.join(self.prefix, path)
                if not predicate(abs_path):
                    raise InstallError(
                        "Install failed for %s. No such %s in prefix: %s" %
                        (self.name, filetype, path))

        check_paths(self.sanity_check_is_file, 'file', os.path.isfile)
        check_paths(self.sanity_check_is_dir, 'directory', os.path.isdir)

        installed = set(os.listdir(self.prefix))
        installed.difference_update(spack.install_layout.hidden_file_paths)
        if not installed:
            raise InstallError(
                "Install failed for %s.  Nothing was installed!" % self.name)

    def do_install_dependencies(self, **kwargs):
        # Pass along paths of dependencies here
        for dep in self.spec.dependencies.values():
            dep.package.do_install(**kwargs)

    @property
    def build_log_path(self):
        if self.installed:
            return spack.install_layout.build_log_path(self.spec)
        else:
            return join_path(self.stage.source_path, 'spack-build.out')

    @property
    def module(self):
        """Use this to add variables to the class's module's scope.
           This lets us use custom syntax in the install method.
        """
        return __import__(self.__class__.__module__,
                          fromlist=[self.__class__.__name__])

    def setup_environment(self, spack_env, run_env):
        """Set up the compile and runtime environments for a package.

        `spack_env` and `run_env` are `EnvironmentModifications`
        objects.  Package authors can call methods on them to alter
        the environment within Spack and at runtime.

        Both `spack_env` and `run_env` are applied within the build
        process, before this package's `install()` method is called.

        Modifications in `run_env` will *also* be added to the
        generated environment modules for this package.

        Default implementation does nothing, but this can be
        overridden if the package needs a particular environment.

        Examples:

            1. Qt extensions need `QTDIR` set.

        Args:
            spack_env (EnvironmentModifications): list of
                modifications to be applied when this package is built
                within Spack.

            run_env (EnvironmentModifications): list of environment
                changes to be applied when this package is run outside
                of Spack.

        """
        pass

    def setup_dependent_environment(self, spack_env, run_env, dependent_spec):
        """Set up the environment of packages that depend on this one.

        This is similar to `setup_environment`, but it is used to
        modify the compile and runtime environments of packages that
        *depend* on this one. This gives packages like Python and
        others that follow the extension model a way to implement
        common environment or compile-time settings for dependencies.

        By default, this delegates to self.setup_environment()

        Example :

            1. Installing python modules generally requires
              `PYTHONPATH` to point to the lib/pythonX.Y/site-packages
              directory in the module's install prefix.  This could
              set that variable.

        Args:

            spack_env (EnvironmentModifications): list of
                modifications to be applied when the dependent package
                is bulit within Spack.

            run_env (EnvironmentModifications): list of environment
                changes to be applied when the dependent package is
                run outside of Spack.

            dependent_spec (Spec): The spec of the dependent package
                about to be built. This allows the extendee (self) to
                query the dependent's state. Note that *this*
                package's spec is available as `self.spec`.

        This is useful if there are some common steps to installing
        all extensions for a certain package.

        """
        self.setup_environment(spack_env, run_env)

    def setup_dependent_package(self, module, dependent_spec):
        """Set up Python module-scope variables for dependent packages.

        Called before the install() method of dependents.

        Default implementation does nothing, but this can be
        overridden by an extendable package to set up the module of
        its extensions. This is useful if there are some common steps
        to installing all extensions for a certain package.

        Example :

            1. Extensions often need to invoke the `python`
               interpreter from the Python installation being
               extended.  This routine can put a 'python' Executable
               object in the module scope for the extension package to
               simplify extension installs.

            2. MPI compilers could set some variables in the
               dependent's scope that point to `mpicc`, `mpicxx`,
               etc., allowing them to be called by common names
               regardless of which MPI is used.

            3. BLAS/LAPACK implementations can set some variables
               indicating the path to their libraries, since these
               paths differ by BLAS/LAPACK implementation.

        Args:

            module (module): The Python `module` object of the
                dependent package. Packages can use this to set
                module-scope variables for the dependent to use.

            dependent_spec (Spec): The spec of the dependent package
                about to be built. This allows the extendee (self) to
                query the dependent's state.  Note that *this*
                package's spec is available as `self.spec`.

        This is useful if there are some common steps to installing
        all extensions for a certain package.

        """
        pass

    def install(self, spec, prefix):
        """
        Package implementations override this with their own configuration
        """
        raise InstallError("Package %s provides no install method!" %
                           self.name)

    def do_uninstall(self, force=False):
        if not self.installed:
            raise InstallError(str(self.spec) + " is not installed.")

        if not force:
            dependents = self.installed_dependents
            if dependents:
                raise PackageStillNeededError(self.spec, dependents)

        # Pre-uninstall hook runs first.
        spack.hooks.pre_uninstall(self)

        # Uninstalling in Spack only requires removing the prefix.
        self.remove_prefix()
        spack.installed_db.remove(self.spec)
        tty.msg("Successfully uninstalled %s" % self.spec.short_spec)

        # Once everything else is done, run post install hooks
        spack.hooks.post_uninstall(self)

    def _check_extendable(self):
        if not self.extendable:
            raise ValueError("Package %s is not extendable!" % self.name)

    def _sanity_check_extension(self):
        if not self.is_extension:
            raise ActivationError("This package is not an extension.")

        extendee_package = self.extendee_spec.package
        extendee_package._check_extendable()

        if not extendee_package.installed:
            raise ActivationError(
                "Can only (de)activate extensions for installed packages.")
        if not self.installed:
            raise ActivationError("Extensions must first be installed.")
        if self.extendee_spec.name not in self.extendees:
            raise ActivationError("%s does not extend %s!" %
                                  (self.name, self.extendee.name))

    def do_activate(self, force=False):
        """Called on an etension to invoke the extendee's activate method.

        Commands should call this routine, and should not call
        activate() directly.
        """
        self._sanity_check_extension()

        spack.install_layout.check_extension_conflict(self.extendee_spec,
                                                      self.spec)

        # Activate any package dependencies that are also extensions.
        if not force:
            for spec in self.spec.traverse(root=False):
                if spec.package.extends(self.extendee_spec):
                    if not spec.package.activated:
                        spec.package.do_activate(force=force)

        self.extendee_spec.package.activate(self, **self.extendee_args)

        spack.install_layout.add_extension(self.extendee_spec, self.spec)
        tty.msg("Activated extension %s for %s" %
                (self.spec.short_spec, self.extendee_spec.format("$_$@$+$%@")))

    def activate(self, extension, **kwargs):
        """Symlinks all files from the extension into extendee's install dir.

        Package authors can override this method to support other
        extension mechanisms.  Spack internals (commands, hooks, etc.)
        should call do_activate() method so that proper checks are
        always executed.

        """

        def ignore(filename):
            return (filename in spack.install_layout.hidden_file_paths or
                    kwargs.get('ignore', lambda f: False)(filename))

        tree = LinkTree(extension.prefix)
        conflict = tree.find_conflict(self.prefix, ignore=ignore)
        if conflict:
            raise ExtensionConflictError(conflict)

        tree.merge(self.prefix, ignore=ignore)

    def do_deactivate(self, **kwargs):
        """Called on the extension to invoke extendee's deactivate() method."""
        self._sanity_check_extension()
        force = kwargs.get('force', False)

        # Allow a force deactivate to happen.  This can unlink
        # spurious files if something was corrupted.
        if not force:
            spack.install_layout.check_activated(self.extendee_spec, self.spec)

            activated = spack.install_layout.extension_map(self.extendee_spec)
            for name, aspec in activated.items():
                if aspec == self.spec:
                    continue
                for dep in aspec.traverse():
                    if self.spec == dep:
                        raise ActivationError(
                            "Cannot deactivate %s because %s is activated and depends on it."  # NOQA: ignore=E501
                            % (self.spec.short_spec, aspec.short_spec))

        self.extendee_spec.package.deactivate(self, **self.extendee_args)

        # redundant activation check -- makes SURE the spec is not
        # still activated even if something was wrong above.
        if self.activated:
            spack.install_layout.remove_extension(self.extendee_spec,
                                                  self.spec)

        tty.msg("Deactivated extension %s for %s" %
                (self.spec.short_spec, self.extendee_spec.format("$_$@$+$%@")))

    def deactivate(self, extension, **kwargs):
        """Unlinks all files from extension out of this package's install dir.

        Package authors can override this method to support other
        extension mechanisms.  Spack internals (commands, hooks, etc.)
        should call do_deactivate() method so that proper checks are
        always executed.

        """

        def ignore(filename):
            return (filename in spack.install_layout.hidden_file_paths or
                    kwargs.get('ignore', lambda f: False)(filename))

        tree = LinkTree(extension.prefix)
        tree.unmerge(self.prefix, ignore=ignore)

    def do_restage(self):
        """Reverts expanded/checked out source to a pristine state."""
        self.stage.restage()

    def do_clean(self):
        """Removes the package's build stage and source tarball."""
        self.stage.destroy()

    def format_doc(self, **kwargs):
        """Wrap doc string at 72 characters and format nicely"""
        indent = kwargs.get('indent', 0)

        if not self.__doc__:
            return ""

        doc = re.sub(r'\s+', ' ', self.__doc__)
        lines = textwrap.wrap(doc, 72)
        results = StringIO()
        for line in lines:
            results.write((" " * indent) + line + "\n")
        return results.getvalue()

    @property
    def all_urls(self):
        urls = []
        if self.url:
            urls.append(self.url)

        for args in self.versions.values():
            if 'url' in args:
                urls.append(args['url'])
        return urls

    def fetch_remote_versions(self):
        """Try to find remote versions of this package using the
           list_url and any other URLs described in the package file."""
        if not self.all_urls:
            raise VersionFetchError(self.__class__)

        try:
            return spack.util.web.find_versions_of_archive(
                *self.all_urls,
                list_url=self.list_url,
                list_depth=self.list_depth)
        except spack.error.NoNetworkConnectionError as e:
            tty.die("Package.fetch_versions couldn't connect to:", e.url,
                    e.message)

    @property
    def rpath(self):
        """Get the rpath this package links with, as a list of paths."""
        rpaths = [self.prefix.lib, self.prefix.lib64]
        rpaths.extend(d.prefix.lib for d in self.spec.traverse(root=False)
                      if os.path.isdir(d.prefix.lib))
        rpaths.extend(d.prefix.lib64 for d in self.spec.traverse(root=False)
                      if os.path.isdir(d.prefix.lib64))
        return rpaths

    @property
    def rpath_args(self):
        """
        Get the rpath args as a string, with -Wl,-rpath, for each element
        """
        return " ".join("-Wl,-rpath,%s" % p for p in self.rpath)


def install_dependency_symlinks(pkg, spec, prefix):
    """Execute a dummy install and flatten dependencies"""
    flatten_dependencies(spec, prefix)


def flatten_dependencies(spec, flat_dir):
    """Make each dependency of spec present in dir via symlink."""
    for dep in spec.traverse(root=False):
        name = dep.name

        dep_path = spack.install_layout.path_for_spec(dep)
        dep_files = LinkTree(dep_path)

        os.mkdir(flat_dir + '/' + name)

        conflict = dep_files.find_conflict(flat_dir + '/' + name)
        if conflict:
            raise DependencyConflictError(conflict)

        dep_files.merge(flat_dir + '/' + name)


def validate_package_url(url_string):
    """Determine whether spack can handle a particular URL or not."""
    url = urlparse(url_string)
    if url.scheme not in _ALLOWED_URL_SCHEMES:
        tty.die("Invalid protocol in URL: '%s'" % url_string)

    if not allowed_archive(url_string):
        tty.die("Invalid file type in URL: '%s'" % url_string)


def dump_packages(spec, path):
    """Dump all package information for a spec and its dependencies.

       This creates a package repository within path for every
       namespace in the spec DAG, and fills the repos wtih package
       files and patch files for every node in the DAG.
    """
    mkdirp(path)

    # Copy in package.py files from any dependencies.
    # Note that we copy them in as they are in the *install* directory
    # NOT as they are in the repository, because we want a snapshot of
    # how *this* particular build was done.
    for node in spec.traverse():
        if node is not spec:
            # Locate the dependency package in the install tree and find
            # its provenance information.
            source = spack.install_layout.build_packages_path(node)
            source_repo_root = join_path(source, node.namespace)

            # There's no provenance installed for the source package.  Skip it.
            # User can always get something current from the builtin repo.
            if not os.path.isdir(source_repo_root):
                continue

            # Create a source repo and get the pkg directory out of it.
            try:
                source_repo = spack.repository.Repo(source_repo_root)
                source_pkg_dir = source_repo.dirname_for_package_name(
                    node.name)
            except RepoError:
                tty.warn("Warning: Couldn't copy in provenance for %s" %
                         node.name)

        # Create a destination repository
        dest_repo_root = join_path(path, node.namespace)
        if not os.path.exists(dest_repo_root):
            spack.repository.create_repo(dest_repo_root)
        repo = spack.repository.Repo(dest_repo_root)

        # Get the location of the package in the dest repo.
        dest_pkg_dir = repo.dirname_for_package_name(node.name)
        if node is not spec:
            install_tree(source_pkg_dir, dest_pkg_dir)
        else:
            spack.repo.dump_provenance(node, dest_pkg_dir)


def print_pkg(message):
    """Outputs a message with a package icon."""
    from llnl.util.tty.color import cwrite
    cwrite('@*g{[+]} ')
    print(message)


def _hms(seconds):
    """Convert time in seconds to hours, minutes, seconds."""
    m, s = divmod(seconds, 60)
    h, m = divmod(m, 60)

    parts = []
    if h:
        parts.append("%dh" % h)
    if m:
        parts.append("%dm" % m)
    if s:
        parts.append("%.2fs" % s)
    return ' '.join(parts)

class StagedPackage(Package):
    """A Package subclass where the install() is split up into stages."""

    def install_setup(self):
        """Creates an spack_setup.py script to configure the package later if we like."""
        raise InstallError("Package %s provides no install_setup() method!" % self.name)

    def install_configure(self):
        """Runs the configure process."""   
        raise InstallError("Package %s provides no install_configure() method!" % self.name)

    def install_build(self):
        """Runs the build process."""       
        raise InstallError("Package %s provides no install_build() method!" % self.name)

    def install_install(self):
        """Runs the install process."""     
        raise InstallError("Package %s provides no install_install() method!" % self.name)

    def install(self, spec, prefix):
        if 'setup' in self.install_phases:
            self.install_setup()

        if 'configure' in self.install_phases:
            self.install_configure()

        if 'build' in self.install_phases:
            self.install_build()

        if 'install' in self.install_phases:
            self.install_install()
        else:
            # Create a dummy file so the build doesn't fail.
            # That way, the module file will also be created.
            with open(os.path.join(prefix, 'dummy'), 'w') as fout:
                pass

# stackoverflow.com/questions/12791997/how-do-you-do-a-simple-chmod-x-from-within-python
def make_executable(path):
    mode = os.stat(path).st_mode
    mode |= (mode & 0o444) >> 2    # copy R bits to X
    os.chmod(path, mode)



class CMakePackage(StagedPackage):

    def make_make(self):
        import multiprocessing
        # number of jobs spack will to build with.
        jobs = multiprocessing.cpu_count()
        if not self.parallel:
            jobs = 1
        elif self.make_jobs:
            jobs = self.make_jobs

        make  = spack.build_environment.MakeExecutable('make', jobs)
        return make

    def configure_args(self):
        """Returns package-specific arguments to be provided to the configure command."""
        return list()

    def configure_env(self):
        """Returns package-specific environment under which the configure command should be run."""
        return dict()

    def spack_transitive_include_path(self):
        return ';'.join(
            os.path.join(dep, 'include')
            for dep in os.environ['SPACK_DEPENDENCIES'].split(os.pathsep)
        )

    def install_setup(self):
        cmd = [str(which('cmake'))] + \
            spack.build_environment.get_std_cmake_args(self) + \
            ['-DCMAKE_INSTALL_PREFIX=%s' % os.environ['SPACK_PREFIX'],
            '-DCMAKE_C_COMPILER=%s' % os.environ['SPACK_CC'],
            '-DCMAKE_CXX_COMPILER=%s' % os.environ['SPACK_CXX'],
            '-DCMAKE_Fortran_COMPILER=%s' % os.environ['SPACK_FC']] + \
            self.configure_args()

        env = dict()
        env['PATH'] = os.environ['PATH']
        env['SPACK_TRANSITIVE_INCLUDE_PATH'] = self.spack_transitive_include_path()
        env['CMAKE_PREFIX_PATH'] = os.environ['CMAKE_PREFIX_PATH']

        setup_fname = 'spconfig.py'
        with open(setup_fname, 'w') as fout:
            fout.write(\
r"""#!%s
#

import sys
import os
import subprocess

def cmdlist(str):
	return list(x.strip().replace("'",'') for x in str.split('\n') if x)
env = dict(os.environ)
""" % sys.executable)

            env_vars = sorted(list(env.keys()))
            for name in env_vars:
                val = env[name]
                if string.find(name, 'PATH') < 0:
                    fout.write('env[%s] = %s\n' % (repr(name),repr(val)))
                else:
                    if name == 'SPACK_TRANSITIVE_INCLUDE_PATH':
                        sep = ';'
                    else:
                        sep = ':'

                    fout.write('env[%s] = "%s".join(cmdlist("""\n' % (repr(name),sep))
                    for part in string.split(val, sep):
                        fout.write('    %s\n' % part)
                    fout.write('"""))\n')

            fout.write("env['CMAKE_TRANSITIVE_INCLUDE_PATH'] = env['SPACK_TRANSITIVE_INCLUDE_PATH']   # Deprecated\n")
            fout.write('\ncmd = cmdlist("""\n')
            fout.write('%s\n' % cmd[0])
            for arg in cmd[1:]:
                fout.write('    %s\n' % arg)
            fout.write('""") + sys.argv[1:]\n')
            fout.write('\nproc = subprocess.Popen(cmd, env=env)\nproc.wait()\n')
        make_executable(setup_fname)


    def install_configure(self):
        cmake = which('cmake')
        with working_dir(self.build_directory, create=True):
            os.environ.update(self.configure_env())
            os.environ['SPACK_TRANSITIVE_INCLUDE_PATH'] = self.spack_transitive_include_path()
            options = self.configure_args() + spack.build_environment.get_std_cmake_args(self)
            cmake(self.source_directory, *options)

    def install_build(self):
        make = self.make_make()
        with working_dir(self.build_directory, create=False):
            make()

    def install_install(self):
        make = self.make_make()
        with working_dir(self.build_directory, create=False):
            make('install')


class FetchError(spack.error.SpackError):
    """Raised when something goes wrong during fetch."""

    def __init__(self, message, long_msg=None):
        super(FetchError, self).__init__(message, long_msg)


class InstallError(spack.error.SpackError):
    """Raised when something goes wrong during install or uninstall."""

    def __init__(self, message, long_msg=None):
        super(InstallError, self).__init__(message, long_msg)


class ExternalPackageError(InstallError):
    """Raised by install() when a package is only for external use."""


class PackageStillNeededError(InstallError):
    """Raised when package is still needed by another on uninstall."""

    def __init__(self, spec, dependents):
        super(PackageStillNeededError, self).__init__("Cannot uninstall %s" %
                                                      spec)
        self.spec = spec
        self.dependents = dependents


class PackageError(spack.error.SpackError):
    """Raised when something is wrong with a package definition."""

    def __init__(self, message, long_msg=None):
        super(PackageError, self).__init__(message, long_msg)


class PackageVersionError(PackageError):
    """Raised when a version URL cannot automatically be determined."""

    def __init__(self, version):
        super(PackageVersionError, self).__init__(
            "Cannot determine a URL automatically for version %s" % version,
            "Please provide a url for this version in the package.py file.")


class VersionFetchError(PackageError):
    """Raised when a version URL cannot automatically be determined."""

    def __init__(self, cls):
        super(VersionFetchError, self).__init__(
            "Cannot fetch versions for package %s " % cls.__name__ +
            "because it does not define any URLs to fetch.")


class NoURLError(PackageError):
    """Raised when someone tries to build a URL for a package with no URLs."""

    def __init__(self, cls):
        super(NoURLError, self).__init__(
            "Package %s has no version with a URL." % cls.__name__)


class ExtensionError(PackageError):

    pass


class ExtensionConflictError(ExtensionError):
    def __init__(self, path):
        super(ExtensionConflictError, self).__init__(
            "Extension blocked by file: %s" % path)


class ActivationError(ExtensionError):
    def __init__(self, msg, long_msg=None):
        super(ActivationError, self).__init__(msg, long_msg)


class DependencyConflictError(spack.error.SpackError):
    """Raised when the dependencies cannot be flattened as asked for."""

    def __init__(self, conflict):
        super(DependencyConflictError, self).__init__(
            "%s conflicts with another file in the flattened directory." % (
                conflict))<|MERGE_RESOLUTION|>--- conflicted
+++ resolved
@@ -37,11 +37,8 @@
 import re
 import textwrap
 import time
-<<<<<<< HEAD
 import glob
 import string
-=======
->>>>>>> 0e422dec
 
 import llnl.util.tty as tty
 import spack
@@ -67,13 +64,9 @@
 from spack.util.environment import dump_environment
 from spack.util.executable import ProcessError, Executable, which
 from spack.version import *
-<<<<<<< HEAD
 from spack import directory_layout
-
-
-=======
 from urlparse import urlparse
->>>>>>> 0e422dec
+
 """Allowed URL schemes for spack packages."""
 _ALLOWED_URL_SCHEMES = ["http", "https", "ftp", "file", "git"]
 
@@ -880,12 +873,8 @@
         resource_stage_folder = '-'.join(pieces)
         return resource_stage_folder
 
+    install_phases = set(['configure', 'build', 'install', 'provenance'])
     def do_install(self,
-<<<<<<< HEAD
-                   keep_prefix=False,  keep_stage=False, ignore_deps=False,
-                   skip_patch=False, verbose=False, make_jobs=None, fake=False,
-                   install_phases = set(['configure', 'build', 'install', 'provenance'])):
-=======
                    keep_prefix=False,
                    keep_stage=False,
                    ignore_deps=False,
@@ -893,8 +882,8 @@
                    verbose=False,
                    make_jobs=None,
                    fake=False,
-                   explicit=False):
->>>>>>> 0e422dec
+                   explicit=False,
+                   install_phases = install_phases):
         """Called by commands to install a package and its dependencies.
 
         Package implementations should override install() to describe
@@ -975,46 +964,6 @@
                 else:
                     # Do the real install in the source directory.
                     self.stage.chdir_to_source()
-<<<<<<< HEAD
-
-                    # Save the build environment in a file before building.
-                    env_path = join_path(os.getcwd(), 'spack-build.env')
-
-                    try:
-                       # Redirect I/O to a build log (and optionally to the terminal)
-                       log_path = join_path(os.getcwd(), 'spack-build.out')
-                       log_file = open(log_path, 'w')
-                       with log_output(log_file, verbose, sys.stdout.isatty(), True):
-                           dump_environment(env_path)
-                           self.install(self.spec, self.prefix)
-
-                    except ProcessError as e:
-                        # Annotate ProcessErrors with the location of the build log.
-                        e.build_log = log_path
-                        raise e
-
-                    # Ensure that something was actually installed.
-                    if 'install' in self.install_phases:
-                        self.sanity_check_prefix()
-
-
-                    # Copy provenance into the install directory on success
-                    if 'provenance' in self.install_phases:
-                        log_install_path = spack.install_layout.build_log_path(self.spec)
-                        env_install_path = spack.install_layout.build_env_path(self.spec)
-                        packages_dir = spack.install_layout.build_packages_path(self.spec)
-
-                        # Remove first if we're overwriting another build
-                        # (can happen with spack setup)
-                        try:
-                            shutil.rmtree(packages_dir)   # log_install_path and env_install_path are inside this
-                        except:
-                            pass
-
-                        install(log_path, log_install_path)
-                        install(env_path, env_install_path)
-                        dump_packages(self.spec, packages_dir)
-=======
 
                     # Save the build environment in a file before building.
                     env_path = join_path(os.getcwd(), 'spack-build.env')
@@ -1036,23 +985,32 @@
                         raise e
 
                     # Ensure that something was actually installed.
-                    self.sanity_check_prefix()
+                    if 'install' in self.install_phases:
+                        self.sanity_check_prefix()
+
 
                     # Copy provenance into the install directory on success
-                    log_install_path = spack.install_layout.build_log_path(
-                        self.spec)
-                    env_install_path = spack.install_layout.build_env_path(
-                        self.spec)
-                    packages_dir = spack.install_layout.build_packages_path(
-                        self.spec)
-
-                    install(log_path, log_install_path)
-                    install(env_path, env_install_path)
-                    dump_packages(self.spec, packages_dir)
+                    if 'provenance' in self.install_phases:
+                        log_install_path = spack.install_layout.build_log_path(
+                            self.spec)
+                        env_install_path = spack.install_layout.build_env_path(
+                            self.spec)
+                        packages_dir = spack.install_layout.build_packages_path(
+                            self.spec)
+
+                        # Remove first if we're overwriting another build
+                        # (can happen with spack setup)
+                        try:
+                            shutil.rmtree(packages_dir)   # log_install_path and env_install_path are inside this
+                        except:
+                            pass
+
+                        install(log_path, log_install_path)
+                        install(env_path, env_install_path)
+                        dump_packages(self.spec, packages_dir)
 
                 # Run post install hooks before build stage is removed.
                 spack.hooks.post_install(self)
->>>>>>> 0e422dec
 
             # Stop timer.
             self._total_time = time.time() - start_time
@@ -1082,19 +1040,14 @@
             spack.build_environment.fork(self, build_process)
         except:
             # remove the install prefix if anything went wrong during install.
-            if keep_prefix:
+            if not keep_prefix:
+                self.remove_prefix()
+            else:
                 tty.warn("Keeping install prefix in place despite error.",
                          "Spack will think this package is installed. " +
                          "Manually remove this directory to fix:",
-<<<<<<< HEAD
-                         self.prefix, wrap=True)
-            else:
-                self.remove_prefix()
-
-=======
                          self.prefix,
-                         wrap=True)
->>>>>>> 0e422dec
+                         wrap=False)
             raise
 
         # note: PARENT of the build process adds the new package to
