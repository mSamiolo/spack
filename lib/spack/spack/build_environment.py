--- conflicted
+++ resolved
@@ -486,18 +486,6 @@
     well. If things go well, the child exits and the parent
     carries on.
     """
-<<<<<<< HEAD
-=======
-
-    try:
-        pid = os.fork()
-    except OSError as e:
-        raise InstallError("Unable to fork build process: %s" % e)
-
-    if pid == 0:
-        # Give the child process the package's build environment.
-        setup_package(pkg, dirty=dirty)
->>>>>>> 16c5403a
 
     def child_execution(child_connection):
         try:
