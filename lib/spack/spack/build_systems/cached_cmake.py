--- conflicted
+++ resolved
@@ -277,18 +277,15 @@
             entries.append("#------------------{0}\n".format("-" * 30))
 
             # Explicitly setting HIP_ROOT_DIR may be a patch that is no longer necessary
-<<<<<<< HEAD
             hip_root = spec["hip"].prefix
             rocm_root = hip_root + "/.."
             entries.append(cmake_cache_path("HIP_ROOT_DIR", hip_root))
             entries.append(cmake_cache_path("ROCM_ROOT_DIR", rocm_root))
-
-            # Setting the amdgpu_target through CMAKE_HIP_ARCHITECTURE should be enough.
-=======
-            entries.append(cmake_cache_path("HIP_ROOT_DIR", "{0}".format(spec["hip"].prefix)))
-            entries.append(
-                cmake_cache_path("HIP_CXX_COMPILER", "{0}".format(self.spec["hip"].hipcc))
-            )
+            # The old way ...
+            #entries.append(
+            #    cmake_cache_path("HIP_CXX_COMPILER", "{0}".format(self.spec["hip"].hipcc))
+            #)
+
             llvm_bin = spec["llvm-amdgpu"].prefix.bin
             llvm_prefix = spec["llvm-amdgpu"].prefix
             # Some ROCm systems seem to point to /<path>/rocm-<ver>/ and
@@ -298,7 +295,8 @@
             entries.append(
                 cmake_cache_filepath("CMAKE_HIP_COMPILER", os.path.join(llvm_bin, "clang++"))
             )
->>>>>>> f6039d1d
+
+            # Setting the amdgpu_target through CMAKE_HIP_ARCHITECTURE should be enough.
             archs = self.spec.variants["amdgpu_target"].value
             if archs[0] != "none":
                 arch_str = ";".join(archs)
@@ -318,10 +316,9 @@
                     # dependencies on compilers yet, so we enforce the compiler
                     # here. The drawback being that this is not visible even in
                     # the full spec, only implied by the +rocm variant.
-                    llvm_amdgpu_clang = "{0}/clang".format(spec["llvm-amdgpu"].prefix.bin)
-                    llvm_amdgpu_clangpp = "{0}/clang++".format(spec["llvm-amdgpu"].prefix.bin)
+                    llvm_amdgpu_clang = os.path.join(llvm_bin, "clang++")
                     entries.append(cmake_cache_path("CMAKE_C_COMPILER", llvm_amdgpu_clang))
-                    entries.append(cmake_cache_path("CMAKE_CXX_COMPILER", llvm_amdgpu_clangpp))
+                    entries.append(cmake_cache_path("CMAKE_CXX_COMPILER", llvm_amdgpu_clang))
                 else:
                     gcc_prefix = spec_uses_toolchain(spec)[0]
                 entries.append(
@@ -349,10 +346,6 @@
             "#------------------{0}".format("-" * 60),
             "# CMake executable path: {0}".format(self.pkg.spec["cmake"].command.path),
             "#------------------{0}\n".format("-" * 60),
-<<<<<<< HEAD
-=======
-            cmake_cache_string("CMAKE_PREFIX_PATH", cmake_prefix_path),
->>>>>>> f6039d1d
             self.define_cmake_cache_from_variant("CMAKE_BUILD_TYPE", "build_type"),
         ]
 
